--- conflicted
+++ resolved
@@ -71,18 +71,10 @@
 # min-cl = { version = "0.3.0", optional=true }
 
 [features]
-<<<<<<< HEAD
 # default = ["cpu", "opencl", "cuda", "blas", "static-api", "stack", "macro", "nnapi", "untyped", "autograd", "autograd", "cached", "lazy", "fork", "graph", "serde"]
 default = ["cpu", "untyped", "lazy", "graph", "webgl", "cached"]
 # default = [ "cpu", "lazy", "autograd", "graph"]
 # default = ["untyped", "cpu", "lazy", "graph", "autograd", "fork", "serde", "json", "half", "cached", "static-api", "stack", "opencl", ]
-=======
-default = ["cpu", "opencl", "blas", "static-api", "stack", "macro", "untyped", "autograd", "autograd", "cached", "lazy", "fork", "graph", "serde"]
-# default = ["cpu"]
-# default = ["no-std"]
-# default = ["opencl"]
-# default = ["untyped", "cpu", "lazy", "graph", "autograd", "fork", "serde", "json", "half", "cached", "static-api", "stack", "opencl", "nnapi"]
->>>>>>> 4dc54d19
 
 
 std = []
