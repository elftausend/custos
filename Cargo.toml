--- conflicted
+++ resolved
@@ -50,11 +50,7 @@
 
 [features]
 # default = ["cpu", "autograd", "macro"]
-<<<<<<< HEAD
-default = ["cpu", "lazy", "static-api", "opencl", "graph", "autograd", "fork", "stack"]
-=======
 default = ["cpu", "lazy", "static-api", "graph", "autograd", "fork", "serde", "json"]
->>>>>>> efa548a0
 
 cpu = []
 opencl = ["dep:min-cl", "cpu", "cached"]
