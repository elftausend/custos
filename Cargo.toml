--- conflicted
+++ resolved
@@ -31,11 +31,7 @@
 libm = { version="0.2.6", optional = true }
 
 ash = { version = "0.37", optional = true } 
-<<<<<<< HEAD
-naga = { version = "0.14", features = ["wgsl-in"], optional = true } 
-=======
-naga = { version = "0.19", features = ["wgsl-in", "spv-out"], optional = true } 
->>>>>>> 2934c218
+naga = { version = "0.19", features = ["wgsl-in"], optional = true } 
 
 half = {version = "2.3", default-features = false, optional = true} 
 
@@ -66,13 +62,9 @@
 # min-cl = { version = "0.3.0", optional=true }
 
 [features]
-<<<<<<< HEAD
 # default = ["cpu", "autograd", "macro"]
 default = ["cpu", "lazy", "static-api", "webgl", "vulkan"]
-=======
-default = ["cpu", "graph", "cached"]
-# default = ["cpu", "lazy", "static-api", "graph", "autograd", "fork", "serde", "json"]
->>>>>>> 2934c218
+
 
 cpu = []
 opencl = ["dep:min-cl", "cpu", "cached"]
