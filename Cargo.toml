[package]
name = "custos"
version = "0.7.0"
edition = "2021"
license = "MIT"
description = "A minimal OpenCL, WGPU, CUDA and host CPU array manipulation engine."
repository = "https://github.com/elftausend/custos"
keywords = ["gpu", "autodiff", "arrays", "deep-learning", "fixed-size"]
categories = ["science", "mathematics", "no-std", "external-ffi-bindings"]
readme = "README.md"
rust-version = "1.69"
# See more keys and their definitions at https://doc.rust-lang.org/cargo/reference/manifest.html

[dependencies]
#cuwanto-client = { path = "../cuwanto/cuwanto-client", optional = true }
#cuwanto-server = {path="../cuwanto/cuwanto-server", optional=true}
#min-cl = { version = "0.2.0", optional=true }
min-cl = { path="../min-cl", optional=true }

# WGPU deps
futures-intrusive = {version="0.5.0", optional=true}
pollster = {version="0.3", optional=true }
wgpu = {version="0.15", optional=true }

custos-macro = {path = "../custos-macro", optional=true}
#custos-macro = {git = "https://github.com/elftausend/custos-macro", optional=true}
#custos-macro = {version = "0.1.1", optional=true}

# no-std float math
libm = { version="0.2.6", optional = true }

ash = { version = "0.37", optional = true } 
naga = { version = "0.13", features = ["wgsl-in", "spv-out"], optional = true } 

half = {version = "2.3", default-features = false, optional = true} 

[build-dependencies]
min-cl = { path="../min-cl", optional=true }
#min-cl = { version = "0.2.0", optional=true }

[features]
#default = ["no-std"]
<<<<<<< HEAD
default = ["blas", "cpu", "macro", "stack", "cuda", "opencl", "autograd", "vulkan", "wgsl"]
=======
default = ["blas", "cpu", "macro", "stack", "cuda", "opencl", "autograd", "vulkan", "half", "lazy"]
>>>>>>> ac37c076
#default = ["stack", "macro", "cpu", "blas", "opencl", "static-api", "autograd"]
#default = ["stack", "cpu", "blas", "static-api", "opencl", "macro"]
cpu = []
opencl = ["dep:min-cl", "cpu"]
#network = ["cuwanto-client"]
cuda = []
opt-cache = []
blas = []
static-api = ["cpu"]
stack = []
no-std = ["stack", "dep:libm"]
wgpu = ["dep:wgpu", "dep:pollster", "dep:futures-intrusive"]
macro = ["dep:custos-macro"]

# modules
autograd = ["cached"]
lazy = []
cached = []

half = ["dep:half"]

vulkan = ["dep:ash", "dep:naga"]
wgsl = []

[dev-dependencies]
#custos-macro = {git = "https://github.com/elftausend/custos-macro"}
custos-macro = {path = "../custos-macro"}
#custos-macro = {version = "0.1.1"}

[[example]]
name = "cuda_readme"
required-features = ["cuda"]

[[example]]
name = "cpu_readme"
required-features = ["cpu"]

[[example]]
name = "cl_readme"
required-features = ["opencl"]

[[example]]
name = "wgpu"
required-features = ["wgpu"]

[[example]]
name = "static-api"
required-features = ["static-api", "opencl"]

[[example]]
name = "unified_memory"
required-features = ["opencl"]

[[example]]
name = "opencl_kernel_launch"
required-features = ["opencl"]

[[example]]
name = "read"
required-features = ["cpu"]

[[example]]
name = "fixed-size-stack"
required-features = ["cpu", "stack"]

[[example]]
name = "mul_buf_cpu_impl"
required-features = ["cpu"]

[[test]]
name = "opencl_unified"
required-features = ["opencl"]

[[test]]
name = "cl_kernel_launch"
required-features = ["opencl"]

[[test]]
name = "network_device"
required-features = ["network"]

#[[bench]]
#name = "fixed_size_vs_vec"
#harness = false

[[bench]]
name = "cache_adv"
harness = false

[[bench]]
name = "alloc"
harness = false

#[[bench]]
#name = "gemm"
#harness = false
#required-features = ["opencl", "cuda"]

#[[bench]]
#name = "cuda_vs_opencl"
#harness = false
#required-features = ["opencl", "cuda"]

[package.metadata.docs.rs]
rustc-args = ["--cfg", "docsrs"]<|MERGE_RESOLUTION|>--- conflicted
+++ resolved
@@ -40,11 +40,7 @@
 
 [features]
 #default = ["no-std"]
-<<<<<<< HEAD
 default = ["blas", "cpu", "macro", "stack", "cuda", "opencl", "autograd", "vulkan", "wgsl"]
-=======
-default = ["blas", "cpu", "macro", "stack", "cuda", "opencl", "autograd", "vulkan", "half", "lazy"]
->>>>>>> ac37c076
 #default = ["stack", "macro", "cpu", "blas", "opencl", "static-api", "autograd"]
 #default = ["stack", "cpu", "blas", "static-api", "opencl", "macro"]
 cpu = []
