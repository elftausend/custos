--- conflicted
+++ resolved
@@ -40,11 +40,7 @@
 
 [features]
 #default = ["no-std"]
-<<<<<<< HEAD
-default = ["blas", "cpu", "macro", "stack", "opencl", "autograd", "cuda", "vulkan", "half", "lazy", "fork"]
-=======
 default = ["blas", "cpu", "macro", "stack", "opencl", "autograd", "vulkan", "cuda", "half", "lazy", "fork"]
->>>>>>> 03490972
 #default = ["stack", "macro", "cpu", "blas", "opencl", "static-api", "autograd"]
 #default = ["stack", "cpu", "blas", "static-api", "opencl", "macro"]
 cpu = []
