[package]
name = "custos"
version = "0.7.0"
edition = "2021"
license = "MIT"
description = "A minimal OpenCL, WGPU, CUDA and host CPU array manipulation engine."
repository = "https://github.com/elftausend/custos"
keywords = ["gpu", "autodiff", "arrays", "deep-learning", "fixed-size"]
categories = ["science", "mathematics", "no-std", "external-ffi-bindings"]
readme = "README.md"
rust-version = "1.79"
# See more keys and their definitions at https://doc.rust-lang.org/cargo/reference/manifest.html

[dependencies]
#cuwanto-client = { path = "../cuwanto/cuwanto-client", optional = true }
#cuwanto-server = {path="../cuwanto/cuwanto-server", optional=true}
min-cl = { git = "https://github.com/elftausend/min-cl", optional=true}
# min-cl = { version = "0.3.0", optional=true }
# min-cl = { path="../min-cl", optional=true }

# WGPU deps
# futures-intrusive = {version="0.5.0", optional=true}
# pollster = {version="0.3", optional=true }
# wgpu = {version="0.15", optional=true }

# custos-macro = {path = "../custos-macro", optional=true}
custos-macro = {git = "https://github.com/elftausend/custos-macro", optional=true}
#custos-macro = {version = "0.1.1", optional=true}

# no-std float math
libm = { version="0.2.6", optional = true }

ash = { version = "0.38", optional = true } 
# naga = { version = "0.19", features = ["wgsl-in"], optional = true } 
naga = { git = "https://github.com/elftausend/wgpu", features = ["wgsl-in"], optional = true }
# naga = {path = "../wgpu/naga", features = ["wgsl-in"], optional = true}

half = {version = "2.3", default-features = false, optional = true}

# web
js-sys = { version = "0.3", optional = true }
web-sys = { version = "0.3", optional = true, features = [
  'console',
  'Document',
  'Element',
  'HtmlCanvasElement',
  'WebGlBuffer',
  'WebGlVertexArrayObject',
  'WebGl2RenderingContext',
  'WebGlProgram',
  'WebGlShader',
  'WebGlUniformLocation',
  'WebGlTexture',
  'WebGlFramebuffer',
  'WebGlSampler',
  'Window']}

# nnapi
# nnapi = { path = "../nnapi/nnapi", optional = true}
nnapi = { version = "0.2", optional = true }

# only used for logging
# ndk-sys = {version = "0.5", features=["test"], optional = true}

serde = { version = "1.0", features = ["derive"], optional = true }
serde_json = { version = "1", optional = true }

[build-dependencies]
# min-cl = { path="../min-cl", optional=true }
min-cl = { git = "https://github.com/elftausend/min-cl", optional = true }
# min-cl = { version = "0.3.0", optional=true }

[features]
# default = ["cpu", "opencl", "cuda", "blas", "static-api", "stack", "macro", "nnapi", "untyped", "autograd", "autograd", "cached", "lazy", "fork", "graph", "serde"]
<<<<<<< HEAD
default = ["cpu", "untyped", "lazy", "graph", "opencl", "webgl"]
# default = [ "cpu", "lazy", "autograd", "graph"]
# default = ["untyped", "cpu", "lazy", "graph", "autograd", "fork", "serde", "json", "half", "cached", "static-api", "stack", "opencl", ]
=======
default = ["cpu", "untyped", "lazy", "graph", "cached", "autograd", "cuda", "vulkan"]
# default = ["opencl"]
# default = ["untyped", "cpu", "lazy", "graph", "autograd", "fork", "serde", "json", "half", "cached", "static-api", "stack", "opencl", "nnapi"]
>>>>>>> bec7d3d0


std = []

cpu = ["std"]
opencl = ["std", "dep:min-cl", "cpu", "cached"]
#network = ["cuwanto-client"]
cuda = ["std"]
blas = []
static-api = ["cpu"]
stack = []
no-std = ["stack", "dep:libm"]
# wgpu = ["dep:wgpu", "dep:pollster", "dep:futures-intrusive"]
macro = ["dep:custos-macro"]
# nnapi = ["std", "dep:nnapi", "dep:ndk-sys", "lazy"]
nnapi = ["std", "dep:nnapi", "lazy"]
untyped = ["cpu"]

# modules
autograd = ["std", "cached", "lazy"]
lazy = ["std"]
cached = ["std"]
fork = ["std"]
graph = ["std"]

half = ["dep:half"]

vulkan = ["std", "dep:ash", "wgsl", "spv", "cpu"]
webgl = ["std", "wgsl", "dep:js-sys", "dep:web-sys", "glsl"]

spv = ["naga/spv-out"]
glsl = ["naga/glsl-out"]
wgsl = ["dep:naga"]

serde = ["dep:serde"]
json = ["dep:serde_json"]

[dev-dependencies]
custos-macro = {git = "https://github.com/elftausend/custos-macro"}
serde_test = "1"
# custos-macro = {path = "../custos-macro"}
#custos-macro = {version = "0.1.1"}

[[example]]
name = "cuda_usage"
required-features = ["cuda"]

[[example]]
name = "cpu_usage"
required-features = ["cpu"]

[[example]]
name = "cl_usage"
required-features = ["opencl"]

[[example]]
name = "lazy_and_fusing"
required-features = ["opencl", "lazy", "graph"]

[[example]]
name = "modules_usage"
required-features = ["cpu"]

[[example]]
name = "static-api"
required-features = ["static-api", "opencl"]

[[example]]
name = "unified_memory"
required-features = ["opencl"]

[[example]]
name = "opencl_kernel_launch"
required-features = ["opencl"]

[[example]]
name = "read"
required-features = ["cpu"]

[[example]]
name = "fixed-size-stack"
required-features = ["cpu", "stack"]

[[example]]
name = "mul_buf_cpu_impl"
required-features = ["cpu"]

[[example]]
name = "custom_module"
required-features = ["cpu"]

[[test]]
name = "write"
required-features = ["cpu"]

[[test]]
name = "clear"
required-features = ["cpu"]

[[test]]
name = "buffer"
required-features = ["cpu"]

[[test]]
name = "opencl_unified"
required-features = ["opencl"]

[[test]]
name = "cl_kernel_launch"
required-features = ["opencl"]

[[test]]
name = "network_device"
required-features = ["network"]

#[[bench]]
#name = "fixed_size_vs_vec"
#harness = false

[[bench]]
name = "cache_adv"
harness = false

[[bench]]
name = "alloc"
harness = false

#[[bench]]
#name = "gemm"
#harness = false
#required-features = ["opencl", "cuda"]

#[[bench]]
#name = "cuda_vs_opencl"
#harness = false
#required-features = ["opencl", "cuda"]

[package.metadata.docs.rs]
rustc-args = ["--cfg", "docsrs"]<|MERGE_RESOLUTION|>--- conflicted
+++ resolved
@@ -72,15 +72,9 @@
 
 [features]
 # default = ["cpu", "opencl", "cuda", "blas", "static-api", "stack", "macro", "nnapi", "untyped", "autograd", "autograd", "cached", "lazy", "fork", "graph", "serde"]
-<<<<<<< HEAD
-default = ["cpu", "untyped", "lazy", "graph", "opencl", "webgl"]
+default = ["cpu", "untyped", "lazy", "graph", "webgl"]
 # default = [ "cpu", "lazy", "autograd", "graph"]
 # default = ["untyped", "cpu", "lazy", "graph", "autograd", "fork", "serde", "json", "half", "cached", "static-api", "stack", "opencl", ]
-=======
-default = ["cpu", "untyped", "lazy", "graph", "cached", "autograd", "cuda", "vulkan"]
-# default = ["opencl"]
-# default = ["untyped", "cpu", "lazy", "graph", "autograd", "fork", "serde", "json", "half", "cached", "static-api", "stack", "opencl", "nnapi"]
->>>>>>> bec7d3d0
 
 
 std = []
