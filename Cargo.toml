[package]
name = "custos"
version = "0.7.0"
edition = "2021"
license = "MIT"
description = "A minimal OpenCL, WGPU, CUDA and host CPU array manipulation engine."
repository = "https://github.com/elftausend/custos"
keywords = ["gpu", "autodiff", "arrays", "deep-learning", "fixed-size"]
categories = ["science", "mathematics", "no-std", "external-ffi-bindings"]
readme = "README.md"
rust-version = "1.69"
# See more keys and their definitions at https://doc.rust-lang.org/cargo/reference/manifest.html

[dependencies]
#cuwanto-client = { path = "../cuwanto/cuwanto-client", optional = true }
#cuwanto-server = {path="../cuwanto/cuwanto-server", optional=true}
min-cl = { git = "https://github.com/elftausend/min-cl", optional=true}
# min-cl = { version = "0.3.0", optional=true }
# min-cl = { path="../min-cl", optional=true }

# WGPU deps
# futures-intrusive = {version="0.5.0", optional=true}
# pollster = {version="0.3", optional=true }
# wgpu = {version="0.15", optional=true }

# custos-macro = {path = "../custos-macro", optional=true}
custos-macro = {git = "https://github.com/elftausend/custos-macro", optional=true}
#custos-macro = {version = "0.1.1", optional=true}

# no-std float math
libm = { version="0.2.6", optional = true }

ash = { version = "0.37", optional = true } 
naga = { version = "0.19", features = ["wgsl-in", "spv-out"], optional = true } 

half = {version = "2.3", default-features = false, optional = true} 

# nnapi
# nnapi = { path = "../nnapi/nnapi", optional = true}
nnapi = { version = "0.2", optional = true }
ndk-sys = {version = "0.4", features=["test"], optional = true}

serde = { version = "1.0", features = ["derive"], optional = true }
serde_json = { version = "1", optional = true }

[build-dependencies]
#min-cl = { path="../min-cl", optional=true }
min-cl = { git = "https://github.com/elftausend/min-cl", optional = true }
# min-cl = { version = "0.3.0", optional=true }

[features]
<<<<<<< HEAD
default = ["cpu", "graph", "cached", "autograd"]
=======
default = ["no-std"]
# default = ["cpu", "graph", "cached"]
>>>>>>> 29fae7b3
# default = ["cpu", "lazy", "static-api", "graph", "autograd", "fork", "serde", "json"]

std = []

cpu = ["std"]
opencl = ["std", "dep:min-cl", "cpu", "cached"]
#network = ["cuwanto-client"]
cuda = ["std"]
blas = []
static-api = ["cpu"]
stack = []
no-std = ["stack", "dep:libm"]
# wgpu = ["dep:wgpu", "dep:pollster", "dep:futures-intrusive"]
macro = ["dep:custos-macro"]
nnapi = ["std", "dep:nnapi", "dep:ndk-sys", "lazy"]

# modules
autograd = ["std", "cached", "lazy"]
lazy = ["std"]
cached = ["std"]
fork = ["std"]
graph = ["std"]

half = ["dep:half"]

vulkan = ["std", "dep:ash", "dep:naga", "wgsl"]
wgsl = []

serde = ["dep:serde"]
json = ["dep:serde_json"]

[dev-dependencies]
custos-macro = {git = "https://github.com/elftausend/custos-macro"}
serde_test = "1"
# custos-macro = {path = "../custos-macro"}
#custos-macro = {version = "0.1.1"}

[[example]]
name = "cuda_usage"
required-features = ["cuda"]

[[example]]
name = "cpu_usage"
required-features = ["cpu"]

[[example]]
name = "cl_usage"
required-features = ["opencl"]

[[example]]
name = "wgpu"
required-features = ["wgpu"]

[[example]]
name = "modules"
required-features = ["cpu"]

[[example]]
name = "static-api"
required-features = ["static-api", "opencl"]

[[example]]
name = "unified_memory"
required-features = ["opencl"]

[[example]]
name = "opencl_kernel_launch"
required-features = ["opencl"]

[[example]]
name = "read"
required-features = ["cpu"]

[[example]]
name = "fixed-size-stack"
required-features = ["cpu", "stack"]

[[example]]
name = "mul_buf_cpu_impl"
required-features = ["cpu"]

[[test]]
name = "write"
required-features = ["cpu"]

[[test]]
name = "clear"
required-features = ["cpu"]

[[test]]
name = "buffer"
required-features = ["cpu"]

[[test]]
name = "opencl_unified"
required-features = ["opencl"]

[[test]]
name = "cl_kernel_launch"
required-features = ["opencl"]

[[test]]
name = "network_device"
required-features = ["network"]

#[[bench]]
#name = "fixed_size_vs_vec"
#harness = false

[[bench]]
name = "cache_adv"
harness = false

[[bench]]
name = "alloc"
harness = false

#[[bench]]
#name = "gemm"
#harness = false
#required-features = ["opencl", "cuda"]

#[[bench]]
#name = "cuda_vs_opencl"
#harness = false
#required-features = ["opencl", "cuda"]

[package.metadata.docs.rs]
rustc-args = ["--cfg", "docsrs"]<|MERGE_RESOLUTION|>--- conflicted
+++ resolved
@@ -49,12 +49,7 @@
 # min-cl = { version = "0.3.0", optional=true }
 
 [features]
-<<<<<<< HEAD
 default = ["cpu", "graph", "cached", "autograd"]
-=======
-default = ["no-std"]
-# default = ["cpu", "graph", "cached"]
->>>>>>> 29fae7b3
 # default = ["cpu", "lazy", "static-api", "graph", "autograd", "fork", "serde", "json"]
 
 std = []
