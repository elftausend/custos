[package]
name = "custos"
version = "0.7.0"
edition = "2024"
license = "MIT"
description = "A minimal OpenCL, WGPU, CUDA and host CPU array manipulation engine."
repository = "https://github.com/elftausend/custos"
keywords = ["gpu", "autodiff", "arrays", "deep-learning", "fixed-size"]
categories = ["science", "mathematics", "no-std", "external-ffi-bindings"]
readme = "README.md"
rust-version = "1.85"
# See more keys and their definitions at https://doc.rust-lang.org/cargo/reference/manifest.html

[dependencies]
#cuwanto-client = { path = "../cuwanto/cuwanto-client", optional = true }
#cuwanto-server = {path="../cuwanto/cuwanto-server", optional=true}
min-cl = { git = "https://github.com/elftausend/min-cl", optional=true}
# min-cl = { version = "0.3.0", optional=true }
# min-cl = { path="../min-cl", optional=true }

# WGPU deps
# futures-intrusive = {version="0.5.0", optional=true}
# pollster = {version="0.3", optional=true }
# wgpu = {version="0.15", optional=true }

# custos-macro = {path = "../custos-macro", optional=true}
custos-macro = {git = "https://github.com/elftausend/custos-macro", optional=true}
#custos-macro = {version = "0.1.1", optional=true}

# no-std float math
libm = { version="0.2", optional = true }

ash = { version = "0.38", optional = true }
naga = { version = "0.19", features = ["wgsl-in", "spv-out"], optional = true }

half = {version = "2.3", default-features = false, optional = true}

# nnapi
# nnapi = { path = "../nnapi/nnapi", optional = true}
nnapi = { version = "0.2", optional = true }

# only used for logging
# ndk-sys = {version = "0.5", features=["test"], optional = true}

serde = { version = "1.0", features = ["derive"], optional = true }
serde_json = { version = "1", optional = true }

[build-dependencies]
# min-cl = { path="../min-cl", optional=true }
min-cl = { git = "https://github.com/elftausend/min-cl", optional = true }
# min-cl = { version = "0.3.0", optional=true }

[features]
<<<<<<< HEAD
# default = ["cpu", "blas", "static-api", "macro", "cached", "autograd", "stack", "opencl", "fork", "graph", "untyped"]
=======
default = ["cpu", "static-api", "macro", "cached", "autograd", "cuda", "stack"]
>>>>>>> ac8f2ead

default = ["cpu", "cached", "fork", "autograd", "static-api", "macro", "serde", "graph", "nnapi", "opencl", "cuda", "untyped"]
# default = ["stack", "cpu"]
# default = ["opencl"]
# default = ["untyped", "cpu", "lazy", "graph", "autograd", "fork", "serde", "json", "half", "cached", "static-api", "stack", "opencl", "nnapi"]


std = []

cpu = ["std"]
opencl = ["std", "dep:min-cl", "cpu", "cached"]
#network = ["cuwanto-client"]
cuda = ["std"]
blas = []
static-api = ["cpu"]
stack = []
no-std = ["stack", "dep:libm"]
# wgpu = ["dep:wgpu", "dep:pollster", "dep:futures-intrusive"]
macro = ["dep:custos-macro"]
# nnapi = ["std", "dep:nnapi", "dep:ndk-sys", "lazy"]
nnapi = ["std", "dep:nnapi", "lazy"]
untyped = ["cpu"]

# modules
autograd = ["std", "cached", "lazy"]
lazy = ["std"]
cached = ["std"]
fork = ["std"]
graph = ["std"]

half = ["dep:half"]

vulkan = ["std", "dep:ash", "dep:naga", "wgsl", "cpu"]
wgsl = []

serde = ["dep:serde"]
json = ["dep:serde_json"]

[dev-dependencies]
custos-macro = {git = "https://github.com/elftausend/custos-macro"}
serde_test = "1"
# custos-macro = {path = "../custos-macro"}
#custos-macro = {version = "0.1.1"}

[[example]]
name = "cuda_usage"
required-features = ["cuda"]

[[example]]
name = "cpu_usage"
required-features = ["cpu"]

[[example]]
name = "cl_usage"
required-features = ["opencl"]

[[example]]
name = "lazy_and_fusing"
required-features = ["opencl", "lazy", "graph"]

[[example]]
name = "modules_usage"
required-features = ["cpu"]

[[example]]
name = "static-api"
required-features = ["static-api", "opencl"]

[[example]]
name = "unified_memory"
required-features = ["opencl"]

[[example]]
name = "opencl_kernel_launch"
required-features = ["opencl"]

[[example]]
name = "read"
required-features = ["cpu"]

[[example]]
name = "fixed-size-stack"
required-features = ["cpu", "stack"]

[[example]]
name = "mul_buf_cpu_impl"
required-features = ["cpu"]

[[example]]
name = "custom_module"
required-features = ["cpu"]

[[test]]
name = "write"
required-features = ["cpu"]

[[test]]
name = "clear"
required-features = ["cpu"]

[[test]]
name = "buffer"
required-features = ["cpu"]

[[test]]
name = "opencl_unified"
required-features = ["opencl"]

[[test]]
name = "cl_kernel_launch"
required-features = ["opencl"]

[[test]]
name = "network_device"
required-features = ["network"]

#[[bench]]
#name = "fixed_size_vs_vec"
#harness = false

[[bench]]
name = "cache_adv"
harness = false

[[bench]]
name = "alloc"
harness = false

#[[bench]]
#name = "gemm"
#harness = false
#required-features = ["opencl", "cuda"]

#[[bench]]
#name = "cuda_vs_opencl"
#harness = false
#required-features = ["opencl", "cuda"]

[package.metadata.docs.rs]
rustc-args = ["--cfg", "docsrs"]<|MERGE_RESOLUTION|>--- conflicted
+++ resolved
@@ -51,11 +51,6 @@
 # min-cl = { version = "0.3.0", optional=true }
 
 [features]
-<<<<<<< HEAD
-# default = ["cpu", "blas", "static-api", "macro", "cached", "autograd", "stack", "opencl", "fork", "graph", "untyped"]
-=======
-default = ["cpu", "static-api", "macro", "cached", "autograd", "cuda", "stack"]
->>>>>>> ac8f2ead
 
 default = ["cpu", "cached", "fork", "autograd", "static-api", "macro", "serde", "graph", "nnapi", "opencl", "cuda", "untyped"]
 # default = ["stack", "cpu"]
