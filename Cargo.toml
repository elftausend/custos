--- conflicted
+++ resolved
@@ -49,11 +49,7 @@
 # min-cl = { version = "0.3.0", optional=true }
 
 [features]
-<<<<<<< HEAD
 default = ["cpu", "graph", "opencl", "cached"]
-=======
-default = ["cpu", "opencl", "autograd"]
->>>>>>> 9b27885b
 # default = ["cpu", "lazy", "static-api", "graph", "autograd", "fork", "serde", "json"]
 
 std = []
