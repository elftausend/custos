[package]
name = "custos"
version = "0.7.0"
edition = "2021"
license = "MIT"
description = "A minimal OpenCL, WGPU, CUDA and host CPU array manipulation engine."
repository = "https://github.com/elftausend/custos"
keywords = ["gpu", "autodiff", "arrays", "deep-learning", "fixed-size"]
categories = ["science", "mathematics", "no-std", "external-ffi-bindings"]
readme = "README.md"
rust-version = "1.69"
# See more keys and their definitions at https://doc.rust-lang.org/cargo/reference/manifest.html

[dependencies]
#cuwanto-client = { path = "../cuwanto/cuwanto-client", optional = true }
#cuwanto-server = {path="../cuwanto/cuwanto-server", optional=true}
min-cl = { git = "https://github.com/elftausend/min-cl", optional=true}
# min-cl = { version = "0.3.0", optional=true }
# min-cl = { path="../min-cl", optional=true }

# WGPU deps
# futures-intrusive = {version="0.5.0", optional=true}
# pollster = {version="0.3", optional=true }
# wgpu = {version="0.15", optional=true }

# custos-macro = {path = "../custos-macro", optional=true}
custos-macro = {git = "https://github.com/elftausend/custos-macro", optional=true}
#custos-macro = {version = "0.1.1", optional=true}

# no-std float math
libm = { version="0.2.6", optional = true }

ash = { version = "0.37", optional = true } 
naga = { version = "0.14", features = ["wgsl-in", "spv-out"], optional = true } 

half = {version = "2.3", default-features = false, optional = true} 

# nnapi
# nnapi = { path = "../nnapi/nnapi", optional = true}
nnapi = { version = "0.2", optional = true }
ndk-sys = {version = "0.4", features=["test"], optional = true}

serde = { version = "1.0", features = ["derive"], optional = true }

[build-dependencies]
#min-cl = { path="../min-cl", optional=true }
min-cl = { git = "https://github.com/elftausend/min-cl", optional = true }
# min-cl = { version = "0.3.0", optional=true }

[features]
# default = ["cpu", "autograd", "macro"]
<<<<<<< HEAD
default = ["cpu", "cuda", "lazy", "vulkan", "static-api", "nnapi"]
=======
default = ["static-api", "cuda"]
>>>>>>> e03673ad

cpu = []
opencl = ["dep:min-cl", "cpu", "cached"]
#network = ["cuwanto-client"]
cuda = []
blas = []
static-api = ["cpu"]
stack = []
no-std = ["stack", "dep:libm"]
# wgpu = ["dep:wgpu", "dep:pollster", "dep:futures-intrusive"]
macro = ["dep:custos-macro"]
nnapi = ["dep:nnapi", "dep:ndk-sys", "lazy"]

# modules
autograd = ["cached", "lazy"]
lazy = []
cached = []
fork = []
graph = []

half = ["dep:half"]

vulkan = ["dep:ash", "dep:naga", "wgsl"]
wgsl = []

serde = ["dep:serde"]

[dev-dependencies]
custos-macro = {git = "https://github.com/elftausend/custos-macro"}
serde_test = "1"
# custos-macro = {path = "../custos-macro"}
#custos-macro = {version = "0.1.1"}

[[example]]
name = "cuda_usage"
required-features = ["cuda"]

[[example]]
name = "cpu_usage"
required-features = ["cpu"]

[[example]]
name = "cl_usage"
required-features = ["opencl"]

[[example]]
name = "wgpu"
required-features = ["wgpu"]

[[example]]
name = "modules"
required-features = ["cpu"]

[[example]]
name = "static-api"
required-features = ["static-api", "opencl"]

[[example]]
name = "unified_memory"
required-features = ["opencl"]

[[example]]
name = "opencl_kernel_launch"
required-features = ["opencl"]

[[example]]
name = "read"
required-features = ["cpu"]

[[example]]
name = "fixed-size-stack"
required-features = ["cpu", "stack"]

[[example]]
name = "mul_buf_cpu_impl"
required-features = ["cpu"]

[[test]]
name = "write"
required-features = ["cpu"]

[[test]]
name = "clear"
required-features = ["cpu"]

[[test]]
name = "buffer"
required-features = ["cpu"]

[[test]]
name = "opencl_unified"
required-features = ["opencl"]

[[test]]
name = "cl_kernel_launch"
required-features = ["opencl"]

[[test]]
name = "network_device"
required-features = ["network"]

#[[bench]]
#name = "fixed_size_vs_vec"
#harness = false

[[bench]]
name = "cache_adv"
harness = false

[[bench]]
name = "alloc"
harness = false

#[[bench]]
#name = "gemm"
#harness = false
#required-features = ["opencl", "cuda"]

#[[bench]]
#name = "cuda_vs_opencl"
#harness = false
#required-features = ["opencl", "cuda"]

[package.metadata.docs.rs]
rustc-args = ["--cfg", "docsrs"]<|MERGE_RESOLUTION|>--- conflicted
+++ resolved
@@ -49,11 +49,7 @@
 
 [features]
 # default = ["cpu", "autograd", "macro"]
-<<<<<<< HEAD
-default = ["cpu", "cuda", "lazy", "vulkan", "static-api", "nnapi"]
-=======
-default = ["static-api", "cuda"]
->>>>>>> e03673ad
+default = ["cpu", "cuda", "lazy", "vulkan", "static-api",]
 
 cpu = []
 opencl = ["dep:min-cl", "cpu", "cached"]
