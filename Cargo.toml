[package]
name = "custos"
version = "0.7.0"
edition = "2024"
license = "MIT"
description = "A minimal OpenCL, WGPU, CUDA and host CPU array manipulation engine."
repository = "https://github.com/elftausend/custos"
keywords = ["gpu", "autodiff", "arrays", "deep-learning", "fixed-size"]
categories = ["science", "mathematics", "no-std", "external-ffi-bindings"]
readme = "README.md"
rust-version = "1.85"
# See more keys and their definitions at https://doc.rust-lang.org/cargo/reference/manifest.html

[dependencies]
#cuwanto-client = { path = "../cuwanto/cuwanto-client", optional = true }
#cuwanto-server = {path="../cuwanto/cuwanto-server", optional=true}
min-cl = { git = "https://github.com/elftausend/min-cl", optional=true}
# min-cl = { version = "0.3.0", optional=true }
# min-cl = { path="../min-cl", optional=true }

# WGPU deps
# futures-intrusive = {version="0.5.0", optional=true}
# pollster = {version="0.3", optional=true }
# wgpu = {version="0.15", optional=true }

# custos-macro = {path = "../custos-macro", optional=true}
custos-macro = {git = "https://github.com/elftausend/custos-macro", optional=true}
#custos-macro = {version = "0.1.1", optional=true}

# no-std float math
libm = { version="0.2", optional = true }

ash = { version = "0.38", optional = true } 
# naga = { version = "0.19", features = ["wgsl-in"], optional = true } 
naga = { git = "https://github.com/elftausend/wgpu", features = ["wgsl-in"], optional = true }
# naga = {path = "../wgpu/naga", features = ["wgsl-in"], optional = true}

half = {version = "2.3", default-features = false, optional = true}

# web
js-sys = { version = "0.3", optional = true }
web-sys = { version = "0.3", optional = true, features = [
  'console',
  'Document',
  'Element',
  'HtmlCanvasElement',
  'WebGlBuffer',
  'WebGlVertexArrayObject',
  'WebGl2RenderingContext',
  'WebGlProgram',
  'WebGlShader',
  'WebGlUniformLocation',
  'WebGlTexture',
  'WebGlFramebuffer',
  'WebGlSampler',
  'Window']}

# nnapi
# nnapi = { path = "../nnapi/nnapi", optional = true}
nnapi = { version = "0.2", optional = true }

# only used for logging
# ndk-sys = {version = "0.5", features=["test"], optional = true}

serde = { version = "1.0", features = ["derive"], optional = true }
serde_json = { version = "1", optional = true }

[build-dependencies]
# min-cl = { path="../min-cl", optional=true }
min-cl = { git = "https://github.com/elftausend/min-cl", optional = true }
# min-cl = { version = "0.3.0", optional=true }

[features]
<<<<<<< HEAD
# default = ["cpu", "opencl", "cuda", "blas", "static-api", "stack", "macro", "nnapi", "untyped", "autograd", "autograd", "cached", "lazy", "fork", "graph", "serde"]
default = ["cpu", "untyped", "lazy", "graph", "webgl", "cached"]
# default = [ "cpu", "lazy", "autograd", "graph"]
# default = ["untyped", "cpu", "lazy", "graph", "autograd", "fork", "serde", "json", "half", "cached", "static-api", "stack", "opencl", ]
=======

default = ["cpu", "cached", "fork", "autograd", "static-api", "macro", "serde", "graph", "nnapi", "opencl", "cuda", "untyped"]
# default = ["stack", "cpu"]
# default = ["opencl"]
# default = ["untyped", "cpu", "lazy", "graph", "autograd", "fork", "serde", "json", "half", "cached", "static-api", "stack", "opencl", "nnapi"]
>>>>>>> b5b85bf2


std = []

cpu = ["std"]
opencl = ["std", "dep:min-cl", "cpu", "cached"]
#network = ["cuwanto-client"]
cuda = ["std"]
blas = []
static-api = ["cpu"]
stack = []
no-std = ["stack", "dep:libm"]
# wgpu = ["dep:wgpu", "dep:pollster", "dep:futures-intrusive"]
macro = ["dep:custos-macro"]
# nnapi = ["std", "dep:nnapi", "dep:ndk-sys", "lazy"]
nnapi = ["std", "dep:nnapi", "lazy"]
untyped = ["cpu"]

# modules
autograd = ["std", "cached", "lazy"]
lazy = ["std"]
cached = ["std"]
fork = ["std"]
graph = ["std"]

half = ["dep:half"]

vulkan = ["std", "dep:ash", "wgsl", "spv", "cpu"]
webgl = ["std", "wgsl", "dep:js-sys", "dep:web-sys", "glsl"]

spv = ["naga/spv-out"]
glsl = ["naga/glsl-out"]
wgsl = ["dep:naga"]

serde = ["dep:serde"]
json = ["dep:serde_json"]

[dev-dependencies]
custos-macro = {git = "https://github.com/elftausend/custos-macro"}
serde_test = "1"
# custos-macro = {path = "../custos-macro"}
#custos-macro = {version = "0.1.1"}

[[example]]
name = "cuda_usage"
required-features = ["cuda"]

[[example]]
name = "cpu_usage"
required-features = ["cpu"]

[[example]]
name = "cl_usage"
required-features = ["opencl"]

[[example]]
name = "lazy_and_fusing"
required-features = ["opencl", "lazy", "graph"]

[[example]]
name = "modules_usage"
required-features = ["cpu"]

[[example]]
name = "static-api"
required-features = ["static-api", "opencl"]

[[example]]
name = "unified_memory"
required-features = ["opencl"]

[[example]]
name = "opencl_kernel_launch"
required-features = ["opencl"]

[[example]]
name = "read"
required-features = ["cpu"]

[[example]]
name = "fixed-size-stack"
required-features = ["cpu", "stack"]

[[example]]
name = "mul_buf_cpu_impl"
required-features = ["cpu"]

[[example]]
name = "custom_module"
required-features = ["cpu"]

[[test]]
name = "write"
required-features = ["cpu"]

[[test]]
name = "clear"
required-features = ["cpu"]

[[test]]
name = "buffer"
required-features = ["cpu"]

[[test]]
name = "opencl_unified"
required-features = ["opencl"]

[[test]]
name = "cl_kernel_launch"
required-features = ["opencl"]

[[test]]
name = "network_device"
required-features = ["network"]

#[[bench]]
#name = "fixed_size_vs_vec"
#harness = false

[[bench]]
name = "cache_adv"
harness = false

[[bench]]
name = "alloc"
harness = false

#[[bench]]
#name = "gemm"
#harness = false
#required-features = ["opencl", "cuda"]

#[[bench]]
#name = "cuda_vs_opencl"
#harness = false
#required-features = ["opencl", "cuda"]

[package.metadata.docs.rs]
rustc-args = ["--cfg", "docsrs"]<|MERGE_RESOLUTION|>--- conflicted
+++ resolved
@@ -71,19 +71,10 @@
 # min-cl = { version = "0.3.0", optional=true }
 
 [features]
-<<<<<<< HEAD
 # default = ["cpu", "opencl", "cuda", "blas", "static-api", "stack", "macro", "nnapi", "untyped", "autograd", "autograd", "cached", "lazy", "fork", "graph", "serde"]
 default = ["cpu", "untyped", "lazy", "graph", "webgl", "cached"]
 # default = [ "cpu", "lazy", "autograd", "graph"]
 # default = ["untyped", "cpu", "lazy", "graph", "autograd", "fork", "serde", "json", "half", "cached", "static-api", "stack", "opencl", ]
-=======
-
-default = ["cpu", "cached", "fork", "autograd", "static-api", "macro", "serde", "graph", "nnapi", "opencl", "cuda", "untyped"]
-# default = ["stack", "cpu"]
-# default = ["opencl"]
-# default = ["untyped", "cpu", "lazy", "graph", "autograd", "fork", "serde", "json", "half", "cached", "static-api", "stack", "opencl", "nnapi"]
->>>>>>> b5b85bf2
-
 
 std = []
 
