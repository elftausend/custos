[package]
name = "custos"
version = "0.7.0"
edition = "2021"
license = "MIT"
description = "A minimal OpenCL, WGPU, CUDA and host CPU array manipulation engine."
repository = "https://github.com/elftausend/custos"
keywords = ["gpu", "autodiff", "arrays", "deep-learning", "fixed-size"]
categories = ["science", "mathematics", "no-std", "external-ffi-bindings"]
readme = "README.md"
rust-version = "1.70"
# See more keys and their definitions at https://doc.rust-lang.org/cargo/reference/manifest.html

[dependencies]
#cuwanto-client = { path = "../cuwanto/cuwanto-client", optional = true }
#cuwanto-server = {path="../cuwanto/cuwanto-server", optional=true}
min-cl = { git = "https://github.com/elftausend/min-cl", optional=true}
# min-cl = { version = "0.3.0", optional=true }
# min-cl = { path="../min-cl", optional=true }

# WGPU deps
# futures-intrusive = {version="0.5.0", optional=true}
# pollster = {version="0.3", optional=true }
# wgpu = {version="0.15", optional=true }

# custos-macro = {path = "../custos-macro", optional=true}
custos-macro = {git = "https://github.com/elftausend/custos-macro", optional=true}
#custos-macro = {version = "0.1.1", optional=true}

# no-std float math
libm = { version="0.2.6", optional = true }

ash = { version = "0.37", optional = true }
naga = { version = "0.19", features = ["wgsl-in", "spv-out"], optional = true }

half = {version = "2.3", default-features = false, optional = true}

# nnapi
# nnapi = { path = "../nnapi/nnapi", optional = true}
nnapi = { version = "0.2", optional = true }

# only used for logging
# ndk-sys = {version = "0.5", features=["test"], optional = true}

serde = { version = "1.0", features = ["derive"], optional = true }
serde_json = { version = "1", optional = true }

[build-dependencies]
#min-cl = { path="../min-cl", optional=true }
min-cl = { git = "https://github.com/elftausend/min-cl", optional = true }
# min-cl = { version = "0.3.0", optional=true }

[features]
<<<<<<< HEAD
default = ["cpu", "lazy", "fork", "graph", "opencl", "cached", "autograd", "stack", "vulkan", "cuda", "untyped"]
=======
default = ["cpu", "lazy", "fork", "graph", "opencl", "cached", "autograd", "stack"]
>>>>>>> eb08cfdc
# default = []
# default = ["cpu", "lazy", "static-api", "graph", "autograd", "fork", "serde", "json"]

std = []

cpu = ["std"]
opencl = ["std", "dep:min-cl", "cpu", "cached"]
#network = ["cuwanto-client"]
cuda = ["std"]
blas = []
static-api = ["cpu"]
stack = []
no-std = ["stack", "dep:libm"]
# wgpu = ["dep:wgpu", "dep:pollster", "dep:futures-intrusive"]
macro = ["dep:custos-macro"]
# nnapi = ["std", "dep:nnapi", "dep:ndk-sys", "lazy"]
nnapi = ["std", "dep:nnapi", "lazy"]
untyped = []

# modules
autograd = ["std", "cached", "lazy"]
lazy = ["std"]
cached = ["std"]
fork = ["std"]
graph = ["std"]

half = ["dep:half"]

vulkan = ["std", "dep:ash", "dep:naga", "wgsl", "cpu"]
wgsl = []

serde = ["dep:serde"]
json = ["dep:serde_json"]

[dev-dependencies]
custos-macro = {git = "https://github.com/elftausend/custos-macro"}
serde_test = "1"
# custos-macro = {path = "../custos-macro"}
#custos-macro = {version = "0.1.1"}

[[example]]
name = "cuda_usage"
required-features = ["cuda"]

[[example]]
name = "cpu_usage"
required-features = ["cpu"]

[[example]]
name = "cl_usage"
required-features = ["opencl"]

[[example]]
name = "wgpu"
required-features = ["wgpu"]

[[example]]
name = "modules"
required-features = ["cpu"]

[[example]]
name = "static-api"
required-features = ["static-api", "opencl"]

[[example]]
name = "unified_memory"
required-features = ["opencl"]

[[example]]
name = "opencl_kernel_launch"
required-features = ["opencl"]

[[example]]
name = "read"
required-features = ["cpu"]

[[example]]
name = "fixed-size-stack"
required-features = ["cpu", "stack"]

[[example]]
name = "mul_buf_cpu_impl"
required-features = ["cpu"]

[[example]]
name = "custom_module"
required-features = ["cpu"]

[[test]]
name = "write"
required-features = ["cpu"]

[[test]]
name = "clear"
required-features = ["cpu"]

[[test]]
name = "buffer"
required-features = ["cpu"]

[[test]]
name = "opencl_unified"
required-features = ["opencl"]

[[test]]
name = "cl_kernel_launch"
required-features = ["opencl"]

[[test]]
name = "network_device"
required-features = ["network"]

#[[bench]]
#name = "fixed_size_vs_vec"
#harness = false

[[bench]]
name = "cache_adv"
harness = false

[[bench]]
name = "alloc"
harness = false

#[[bench]]
#name = "gemm"
#harness = false
#required-features = ["opencl", "cuda"]

#[[bench]]
#name = "cuda_vs_opencl"
#harness = false
#required-features = ["opencl", "cuda"]

[package.metadata.docs.rs]
rustc-args = ["--cfg", "docsrs"]<|MERGE_RESOLUTION|>--- conflicted
+++ resolved
@@ -51,11 +51,7 @@
 # min-cl = { version = "0.3.0", optional=true }
 
 [features]
-<<<<<<< HEAD
-default = ["cpu", "lazy", "fork", "graph", "opencl", "cached", "autograd", "stack", "vulkan", "cuda", "untyped"]
-=======
-default = ["cpu", "lazy", "fork", "graph", "opencl", "cached", "autograd", "stack"]
->>>>>>> eb08cfdc
+default = ["cpu", "lazy", "fork", "graph", "opencl", "cached", "autograd", "stack", "untyped"]
 # default = []
 # default = ["cpu", "lazy", "static-api", "graph", "autograd", "fork", "serde", "json"]
 
