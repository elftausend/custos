--- conflicted
+++ resolved
@@ -30,15 +30,10 @@
 # no-std float math
 libm = { version="0.2.6", optional = true }
 
-<<<<<<< HEAD
-ash = { version = "0.37", optional = true } 
+ash = { version = "0.38", optional = true } 
 # naga = { version = "0.19", features = ["wgsl-in"], optional = true } 
 naga = { git = "https://github.com/elftausend/wgpu", features = ["wgsl-in"], optional = true }
 # naga = {path = "../wgpu/naga", features = ["wgsl-in"], optional = true}
-=======
-ash = { version = "0.38", optional = true }
-naga = { version = "0.19", features = ["wgsl-in", "spv-out"], optional = true }
->>>>>>> 8f1003fc
 
 half = {version = "2.3", default-features = false, optional = true}
 
@@ -76,11 +71,7 @@
 # min-cl = { version = "0.3.0", optional=true }
 
 [features]
-<<<<<<< HEAD
 default = ["cpu", "lazy", "fork", "graph", "opencl", "cached", "autograd", "stack", "untyped", "half", "vulkan", "macro", "webgl"]
-=======
-default = ["cpu", "lazy", "fork", "graph", "opencl", "cached", "autograd", "stack", "untyped", "half", "vulkan", "macro"]
->>>>>>> 8f1003fc
 # default = ["no-std"]
 # default = ["cpu", "lazy", "static-api", "graph", "autograd", "fork", "serde", "json"]
 
