[package]
name = "custos"
version = "0.7.0"
edition = "2021"
license = "MIT"
description = "A minimal OpenCL, WGPU, CUDA and host CPU array manipulation engine."
repository = "https://github.com/elftausend/custos"
keywords = ["gpu", "autodiff", "arrays", "deep-learning", "fixed-size"]
categories = ["science", "mathematics", "no-std", "external-ffi-bindings"]
readme = "README.md"
rust-version = "1.69"
# See more keys and their definitions at https://doc.rust-lang.org/cargo/reference/manifest.html

[dependencies]
#cuwanto-client = { path = "../cuwanto/cuwanto-client", optional = true }
#cuwanto-server = {path="../cuwanto/cuwanto-server", optional=true}
min-cl = { git = "https://github.com/elftausend/min-cl", optional=true}
# min-cl = { version = "0.3.0", optional=true }
# min-cl = { path="../min-cl", optional=true }

# WGPU deps
# futures-intrusive = {version="0.5.0", optional=true}
# pollster = {version="0.3", optional=true }
# wgpu = {version="0.15", optional=true }

# custos-macro = {path = "../custos-macro", optional=true}
custos-macro = {git = "https://github.com/elftausend/custos-macro", optional=true}
#custos-macro = {version = "0.1.1", optional=true}

# no-std float math
libm = { version="0.2.6", optional = true }

<<<<<<< HEAD
ash = { version = "0.37", optional = true } 
naga = { version = "0.19", features = ["wgsl-in"], optional = true } 
=======
ash = { version = "0.37", optional = true }
naga = { version = "0.19", features = ["wgsl-in", "spv-out"], optional = true }
>>>>>>> 7b1c70e0

half = {version = "2.3", default-features = false, optional = true}

# web
js-sys = { version = "0.3", optional = true }
web-sys = { version = "0.3", optional = true, features = [
    'Document',
    'Element',
    'HtmlCanvasElement',
    'WebGlBuffer',
    'WebGlVertexArrayObject',
    'WebGl2RenderingContext',
    'WebGlProgram',
    'WebGlShader',
    'Window'] }

# nnapi
# nnapi = { path = "../nnapi/nnapi", optional = true}
nnapi = { version = "0.2", optional = true }
ndk-sys = {version = "0.4", features=["test"], optional = true}

serde = { version = "1.0", features = ["derive"], optional = true }
serde_json = { version = "1", optional = true }

[build-dependencies]
#min-cl = { path="../min-cl", optional=true }
min-cl = { git = "https://github.com/elftausend/min-cl", optional = true }
# min-cl = { version = "0.3.0", optional=true }

[features]
<<<<<<< HEAD
# default = ["cpu", "autograd", "macro"]
default = ["cpu", "lazy", "static-api", "webgl", "vulkan"]

=======
default = ["cpu", "lazy", "fork", "opencl"]
# default = []
# default = ["cpu", "lazy", "static-api", "graph", "autograd", "fork", "serde", "json"]
>>>>>>> 7b1c70e0

std = []

cpu = ["std"]
opencl = ["std", "dep:min-cl", "cpu", "cached"]
#network = ["cuwanto-client"]
cuda = ["std"]
blas = []
static-api = ["cpu"]
stack = []
no-std = ["stack", "dep:libm"]
# wgpu = ["dep:wgpu", "dep:pollster", "dep:futures-intrusive"]
macro = ["dep:custos-macro"]
nnapi = ["std", "dep:nnapi", "dep:ndk-sys", "lazy"]

# modules
autograd = ["std", "cached", "lazy"]
lazy = ["std"]
cached = ["std"]
fork = ["std"]
graph = ["std"]

half = ["dep:half"]

<<<<<<< HEAD
vulkan = ["dep:ash", "wgsl", "spv"]
webgl = ["wgsl", "dep:js-sys", "dep:web-sys", "glsl"]

spv = ["naga/spv-out"]
glsl = ["naga/glsl-out"]
wgsl = ["dep:naga"]
=======
vulkan = ["std", "dep:ash", "dep:naga", "wgsl", "cpu"]
wgsl = []
>>>>>>> 7b1c70e0

serde = ["dep:serde"]
json = ["dep:serde_json"]

[dev-dependencies]
custos-macro = {git = "https://github.com/elftausend/custos-macro"}
serde_test = "1"
# custos-macro = {path = "../custos-macro"}
#custos-macro = {version = "0.1.1"}

[[example]]
name = "cuda_usage"
required-features = ["cuda"]

[[example]]
name = "cpu_usage"
required-features = ["cpu"]

[[example]]
name = "cl_usage"
required-features = ["opencl"]

[[example]]
name = "wgpu"
required-features = ["wgpu"]

[[example]]
name = "modules"
required-features = ["cpu"]

[[example]]
name = "static-api"
required-features = ["static-api", "opencl"]

[[example]]
name = "unified_memory"
required-features = ["opencl"]

[[example]]
name = "opencl_kernel_launch"
required-features = ["opencl"]

[[example]]
name = "read"
required-features = ["cpu"]

[[example]]
name = "fixed-size-stack"
required-features = ["cpu", "stack"]

[[example]]
name = "mul_buf_cpu_impl"
required-features = ["cpu"]

[[example]]
name = "custom_module"
required-features = ["cpu"]

[[test]]
name = "write"
required-features = ["cpu"]

[[test]]
name = "clear"
required-features = ["cpu"]

[[test]]
name = "buffer"
required-features = ["cpu"]

[[test]]
name = "opencl_unified"
required-features = ["opencl"]

[[test]]
name = "cl_kernel_launch"
required-features = ["opencl"]

[[test]]
name = "network_device"
required-features = ["network"]

#[[bench]]
#name = "fixed_size_vs_vec"
#harness = false

[[bench]]
name = "cache_adv"
harness = false

[[bench]]
name = "alloc"
harness = false

#[[bench]]
#name = "gemm"
#harness = false
#required-features = ["opencl", "cuda"]

#[[bench]]
#name = "cuda_vs_opencl"
#harness = false
#required-features = ["opencl", "cuda"]

[package.metadata.docs.rs]
rustc-args = ["--cfg", "docsrs"]<|MERGE_RESOLUTION|>--- conflicted
+++ resolved
@@ -30,13 +30,8 @@
 # no-std float math
 libm = { version="0.2.6", optional = true }
 
-<<<<<<< HEAD
 ash = { version = "0.37", optional = true } 
 naga = { version = "0.19", features = ["wgsl-in"], optional = true } 
-=======
-ash = { version = "0.37", optional = true }
-naga = { version = "0.19", features = ["wgsl-in", "spv-out"], optional = true }
->>>>>>> 7b1c70e0
 
 half = {version = "2.3", default-features = false, optional = true}
 
@@ -67,15 +62,9 @@
 # min-cl = { version = "0.3.0", optional=true }
 
 [features]
-<<<<<<< HEAD
 # default = ["cpu", "autograd", "macro"]
 default = ["cpu", "lazy", "static-api", "webgl", "vulkan"]
 
-=======
-default = ["cpu", "lazy", "fork", "opencl"]
-# default = []
-# default = ["cpu", "lazy", "static-api", "graph", "autograd", "fork", "serde", "json"]
->>>>>>> 7b1c70e0
 
 std = []
 
@@ -100,17 +89,12 @@
 
 half = ["dep:half"]
 
-<<<<<<< HEAD
 vulkan = ["dep:ash", "wgsl", "spv"]
 webgl = ["wgsl", "dep:js-sys", "dep:web-sys", "glsl"]
 
 spv = ["naga/spv-out"]
 glsl = ["naga/glsl-out"]
 wgsl = ["dep:naga"]
-=======
-vulkan = ["std", "dep:ash", "dep:naga", "wgsl", "cpu"]
-wgsl = []
->>>>>>> 7b1c70e0
 
 serde = ["dep:serde"]
 json = ["dep:serde_json"]
