--- conflicted
+++ resolved
@@ -64,15 +64,9 @@
 # min-cl = { version = "0.3.0", optional=true }
 
 [features]
-<<<<<<< HEAD
 # default = ["cpu", "autograd", "macro"]
 default = ["cpu", "lazy", "static-api", "webgl", "vulkan"]
 
-=======
-default = ["cpu", "lazy", "fork", "graph", "opencl", "cached", "autograd", "stack", "untyped", "cuda", "half", "vulkan"]
-# default = ["opencl" ]
-# default = ["cpu", "lazy", "static-api", "graph", "autograd", "fork", "serde", "json"]
->>>>>>> c8ebcea6
 
 std = []
 
