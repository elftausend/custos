--- conflicted
+++ resolved
@@ -101,13 +101,8 @@
 impl<T> UpdateArg for NoId<T> {
     #[inline]
     #[cfg(not(feature = "no-std"))]
-<<<<<<< HEAD
     fn update_arg<B>(
-        &mut self,
-=======
-    fn update_arg(
         _to_update: &mut Self,
->>>>>>> efa548a0
         _id: Option<UniqueId>,
         _buffers: &mut crate::Buffers<B>,
     ) -> crate::Result<()> {
@@ -117,13 +112,8 @@
 
 impl<'a, T: 'static, D: Device + 'static, S: Shape + 'static> UpdateArg for &Buffer<'a, T, D, S> {
     #[cfg(not(feature = "no-std"))]
-<<<<<<< HEAD
     fn update_arg<B: crate::AsAny>(
-        &mut self,
-=======
-    fn update_arg(
         to_update: &mut Self,
->>>>>>> efa548a0
         id: Option<UniqueId>,
         buffers: &mut crate::Buffers<B>,
     ) -> crate::Result<()> {
@@ -132,12 +122,8 @@
         let buf = buffers
             .get(&id.unwrap())
             .ok_or(DeviceError::InvalidLazyBuf)?;
-<<<<<<< HEAD
         // let any = buf.as_any();
-        *self = unsafe { &*(buf.as_any() as *const dyn Any as *const Buffer<T, D, S>) };
-=======
-        *to_update = unsafe { &*(&**buf as *const dyn Any as *const Buffer<T, D, S>) };
->>>>>>> efa548a0
+        *to_update = unsafe { &*(buf.as_any() as *const dyn Any as *const Buffer<T, D, S>) };
         //    *self = buffers.get(&self.id()).unwrap().downcast_ref().unwrap();
         Ok(())
     }
@@ -147,13 +133,8 @@
     for &mut Buffer<'a, T, D, S>
 {
     #[cfg(not(feature = "no-std"))]
-<<<<<<< HEAD
-    fn update_arg<B>(
-        &mut self,
-=======
-    fn update_arg(
+    fn update_arg<B: crate::AsAny>(
         to_update: &mut Self,
->>>>>>> efa548a0
         id: Option<UniqueId>,
         buffers: &mut crate::Buffers<B>,
     ) -> crate::Result<()> {
@@ -162,11 +143,7 @@
         let buf = buffers
             .get_mut(&id.unwrap())
             .ok_or(DeviceError::InvalidLazyBuf)?;
-<<<<<<< HEAD
-        // *self = unsafe { &mut *(&mut **buf as *mut dyn ShallowCopyable as *mut Buffer<T, D, S>) };
-=======
-        *to_update = unsafe { &mut *(&mut **buf as *mut dyn Any as *mut Buffer<T, D, S>) };
->>>>>>> efa548a0
+        // *to_update = unsafe { &mut *(&mut **buf as *mut dyn Any as *mut Buffer<T, D, S>) };
         Ok(())
         //    *self = buffers.get(&self.id()).unwrap().downcast_ref().unwrap();
     }
