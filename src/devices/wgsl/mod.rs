<<<<<<< HEAD
#[cfg(feature = "spv")]
=======
mod launch_shader;
mod ops;
>>>>>>> c8ebcea6
mod spirv;
#[cfg(feature = "spv")]
pub use spirv::*;

#[cfg(feature = "glsl")]
mod glsl;
#[cfg(feature = "glsl")]
pub use glsl::*;

mod error;
mod wgsl_device;

<<<<<<< HEAD
use self::error::TranslateError;
use naga::{valid::ModuleInfo, Module, ShaderStage};

pub fn parse_and_output<O>(
    src: impl AsRef<str>,
    output_fn: fn(&Module, &ModuleInfo, ShaderStage, &str) -> Result<O, TranslateError>,
) -> Result<Vec<O>, TranslateError> {
    let (module, info) = parse_and_validate_wgsl(src.as_ref())?;

    module
        .entry_points
        .iter()
        .map(|entry_point| output_fn(&module, &info, entry_point.stage, &entry_point.name))
        .collect::<Result<Vec<_>, _>>()
}

pub fn parse_and_validate_wgsl(src: &str) -> Result<(naga::Module, ModuleInfo), TranslateError> {
    let mut frontend = naga::front::wgsl::Frontend::new();

    let module = frontend.parse(src).map_err(TranslateError::Frontend)?;

    let mut validator = naga::valid::Validator::new(
        naga::valid::ValidationFlags::all(),
        naga::valid::Capabilities::all(),
    );

    let info = validator
        .validate(&module)
        .map_err(TranslateError::Validate)?;
    Ok((module, info))
=======
pub use launch_shader::*;
pub use spirv::*;

pub trait WgslDevice: Sized {
    fn new(idx: usize) -> crate::Result<Self>;
}

pub fn chosen_wgsl_idx() -> usize {
    std::env::var("CUSTOS_WGSL_DEVICE_IDX")
        .unwrap_or_else(|_| "0".into())
        .parse()
        .expect(
            "Environment variable 'CUSTOS_WGSL_DEVICE_IDX' contains an invalid CUDA device index!",
        )
>>>>>>> c8ebcea6
}<|MERGE_RESOLUTION|>--- conflicted
+++ resolved
@@ -1,9 +1,4 @@
-<<<<<<< HEAD
 #[cfg(feature = "spv")]
-=======
-mod launch_shader;
-mod ops;
->>>>>>> c8ebcea6
 mod spirv;
 #[cfg(feature = "spv")]
 pub use spirv::*;
@@ -16,7 +11,6 @@
 mod error;
 mod wgsl_device;
 
-<<<<<<< HEAD
 use self::error::TranslateError;
 use naga::{valid::ModuleInfo, Module, ShaderStage};
 
@@ -47,7 +41,10 @@
         .validate(&module)
         .map_err(TranslateError::Validate)?;
     Ok((module, info))
-=======
+}
+mod launch_shader;
+mod ops;
+
 pub use launch_shader::*;
 pub use spirv::*;
 
@@ -62,5 +59,4 @@
         .expect(
             "Environment variable 'CUSTOS_WGSL_DEVICE_IDX' contains an invalid CUDA device index!",
         )
->>>>>>> c8ebcea6
 }