--- conflicted
+++ resolved
@@ -208,12 +208,8 @@
 
 #[cfg(test)]
 mod tests {
-<<<<<<< HEAD
-    use crate::Device;
-=======
     #[cfg(feature = "vulkan")]
     use crate::{Device, Vulkan};
->>>>>>> 7ab91c25
 
     use super::Wgsl;
 
@@ -229,9 +225,9 @@
     #[cfg(feature = "webgl")]
     #[test]
     fn test_wgsl_wrapper_webgl() {
-        use crate::WebGL;
-
-        let dev = Wgsl::<WebGL>::new().unwrap();
+        use crate::{Device, WebGL};
+
+        let dev = Wgsl::<WebGL>::new(0).unwrap();
         let _x = dev.buffer([1f32, 2., 3.]);
     }
 }