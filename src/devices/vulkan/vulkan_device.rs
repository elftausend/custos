--- conflicted
+++ resolved
@@ -166,11 +166,7 @@
                 | BufferUsageFlags::TRANSFER_DST,
             flag,
             vk::MemoryPropertyFlags::DEVICE_LOCAL,
-<<<<<<< HEAD
-        ))
-=======
         )
->>>>>>> 04c0f456
     }
 
     #[inline]
@@ -188,11 +184,7 @@
                 | BufferUsageFlags::TRANSFER_SRC
                 | BufferUsageFlags::TRANSFER_DST,
             crate::flag::AllocFlag::None,
-<<<<<<< HEAD
-        ))
-=======
         )
->>>>>>> 04c0f456
     }
 }
 
