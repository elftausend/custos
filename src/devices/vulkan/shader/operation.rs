--- conflicted
+++ resolved
@@ -31,12 +31,8 @@
         descriptor_types: &[DescriptorType],
     ) -> crate::Result<Self> {
         let spirv = Spirv::from_wgsl(wgsl)?;
-<<<<<<< HEAD
+        let device = &context.device;
         let shader_module = create_shader_module(device, spirv.as_slice(0))?;
-=======
-        let device = &context.device;
-        let shader_module = create_shader_module(device, spirv.as_slice())?;
->>>>>>> c8ebcea6
         let descriptor_set_layout =
             create_descriptor_set_layout_from_desc_types(device, descriptor_types)?;
         let (pipeline, pipeline_layout) =
