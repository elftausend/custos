use crate::{
    devices::cache::Cache, flag::AllocFlag, shape::Shape, Addons, AddonsReturn, Alloc, Buffer,
    CloneBuf, Device, DevicelessAble, MainMemory, PtrConv,
};

use core::{
    fmt::Debug,
    mem::{align_of, size_of},
};

use super::CPUPtr;

/// A CPU is used to perform calculations on the host CPU.
/// To make new operations invocable, a trait providing new functions should be implemented for [CPU].
///
/// # Example
/// ```
/// use custos::{CPU, Read, Buffer};
///
/// let device = CPU::new();
/// let a = Buffer::from((&device, [1, 2, 3]));
///
/// let out = device.read(&a);
///
/// assert_eq!(out, vec![1, 2, 3]);
/// ```
#[derive(Debug, Default)]
pub struct CPU {
    /// Provides additional functionality for the CPU. e.g. a cache, a gradient [`Tape`](crate::Tape), an optimizeable [`Graph`](crate::Graph) and a [`Cache`](crate::Cache).
    pub addons: Addons<CPU>,
}

impl CPU {
    /// Creates an [CPU] with default addons.
    #[must_use]
    pub fn new() -> CPU {
        CPU {
            addons: Addons::default(),
        }
    }
}

impl Device for CPU {
    type Ptr<U, S: Shape> = CPUPtr<U>;
    type Cache = Cache<CPU>; //<CPU as CacheReturn>::CT

    fn new() -> crate::Result<Self> {
        Ok(Self::new())
    }
}

impl AddonsReturn for CPU {
    #[inline]
    fn addons(&self) -> &Addons<Self> {
        &self.addons
    }
}

impl<'a, T> DevicelessAble<'a, T> for CPU {}

impl<T, S: Shape> Alloc<'_, T, S> for CPU {
    fn alloc(&self, mut len: usize, flag: AllocFlag) -> CPUPtr<T> {
        assert!(len > 0, "invalid buffer len: 0");

        if S::LEN > len {
            len = S::LEN
        }

        CPUPtr::new_initialized(len, flag)
    }

    fn with_slice(&self, data: &[T]) -> CPUPtr<T>
    where
        T: Clone,
    {
        assert!(!data.is_empty(), "invalid buffer len: 0");
<<<<<<< HEAD
        let cpu_ptr = Alloc::<T, S>::alloc(self, data.len(), AllocFlag::None);
        //= self.alloc(data.len());
=======
        assert!(S::LEN <= data.len(), "invalid buffer len: {}", data.len());

        let cpu_ptr = unsafe { CPUPtr::new(data.len(), AllocFlag::None) };
>>>>>>> 23c36890
        let slice = unsafe { std::slice::from_raw_parts_mut(cpu_ptr.ptr, data.len()) };
        slice.clone_from_slice(data);

        cpu_ptr
    }
    fn alloc_with_vec(&self, mut vec: Vec<T>) -> CPUPtr<T> {
        assert!(!vec.is_empty(), "invalid buffer len: 0");

        let ptr = vec.as_mut_ptr();
        let len = vec.len();
        core::mem::forget(vec);

        unsafe { CPUPtr::from_ptr(ptr, len, AllocFlag::None) }
    }
}

impl PtrConv for CPU {
    #[inline]
    unsafe fn convert<T, IS: Shape, Conv, OS: Shape>(
        ptr: &Self::Ptr<T, IS>,
        flag: AllocFlag,
    ) -> Self::Ptr<Conv, OS> {
        CPUPtr {
            ptr: ptr.ptr as *mut Conv,
            len: ptr.len,
            flag,
            align: Some(align_of::<T>()),
            size: Some(size_of::<T>()),
        }
    }
}

impl MainMemory for CPU {
    #[inline]
    fn as_ptr<T, S: Shape>(ptr: &Self::Ptr<T, S>) -> *const T {
        ptr.ptr
    }

    #[inline]
    fn as_ptr_mut<T, S: Shape>(ptr: &mut Self::Ptr<T, S>) -> *mut T {
        ptr.ptr
    }
}

impl<'a, T: Clone, S: Shape> CloneBuf<'a, T, S> for CPU {
    #[inline]
    fn clone_buf(&'a self, buf: &Buffer<'a, T, CPU, S>) -> Buffer<'a, T, CPU, S> {
        let mut cloned = Buffer::new(self, buf.len());
        cloned.clone_from_slice(buf);
        cloned
    }
}<|MERGE_RESOLUTION|>--- conflicted
+++ resolved
@@ -74,14 +74,9 @@
         T: Clone,
     {
         assert!(!data.is_empty(), "invalid buffer len: 0");
-<<<<<<< HEAD
-        let cpu_ptr = Alloc::<T, S>::alloc(self, data.len(), AllocFlag::None);
-        //= self.alloc(data.len());
-=======
         assert!(S::LEN <= data.len(), "invalid buffer len: {}", data.len());
 
         let cpu_ptr = unsafe { CPUPtr::new(data.len(), AllocFlag::None) };
->>>>>>> 23c36890
         let slice = unsafe { std::slice::from_raw_parts_mut(cpu_ptr.ptr, data.len()) };
         slice.clone_from_slice(data);
 
