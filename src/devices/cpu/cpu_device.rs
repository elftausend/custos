--- conflicted
+++ resolved
@@ -1,15 +1,10 @@
 use crate::{
     cache::RawConv,
     devices::cache::{Cache, CacheReturn},
-<<<<<<< HEAD
     flag::AllocFlag,
     shape::Shape,
     Alloc, Buffer, CacheBuf, CachedLeaf, ClearBuf, CloneBuf, Device, DevicelessAble, Graph,
     GraphReturn, MainMemory, Read, WriteBuf,
-=======
-    Alloc, Buffer, CacheBuf, CachedLeaf, ClearBuf, CloneBuf, CopySlice, Device, DevicelessAble,
-    Graph, GraphReturn, VecRead, WriteBuf, CPUCL,
->>>>>>> 5693a030
 };
 use alloc::{
     alloc::{handle_alloc_error, Layout},
@@ -21,10 +16,7 @@
     fmt::Debug,
     mem::{align_of, size_of},
 };
-<<<<<<< HEAD
 use std::vec::Vec;
-=======
->>>>>>> 5693a030
 
 use super::{CPUPtr, RawCpuBuf};
 
