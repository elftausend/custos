use core::{cell::RefCell, marker::PhantomData};
use std::collections::HashMap;

use crate::{
    cuda::{
        api::{
            create_context, create_stream, cuInit, cuStreamDestroy,
            cublas::{create_handle, cublasDestroy_v2, cublasSetStream_v2, CublasHandle},
            cumalloc, device, Context, CudaIntDevice, FnHandle, Module, Stream,
        },
        launch_kernel1d, AsCudaCvoidPtr, CUDAPtr, CUKernelCache, CudaSource,
    },
    flag::AllocFlag,
    impl_buffer_hook_traits, impl_retriever, Alloc, Base, Buffer, CloneBuf, Device,
    Module as CombModule, OnDropBuffer, OnNewBuffer, PtrConv, Setup, Shape,
};

use super::api::{
    cuMemcpy, cuStreamBeginCapture, cuStreamEndCapture, cu_write, CUStreamCaptureMode,
};

pub trait IsCuda: Device {}

/// Used to perform calculations with a CUDA capable device.
pub struct CUDA<Mods = Base> {
    modules: Mods,
    /// Stores compiled CUDA kernels.
    pub kernel_cache: RefCell<CUKernelCache>,
    /// Stores CUDA modules from the compiled kernels.
    pub cuda_modules: RefCell<HashMap<FnHandle, Module>>,
    device: CudaIntDevice,
    ctx: Context,
    stream: Stream,
    handle: CublasHandle,
}

impl_retriever!(CUDA);
impl_buffer_hook_traits!(CUDA);

impl<SimpleMods> CUDA<SimpleMods> {
    /// Returns an [CUDA] device at the specified device index.
    /// # Errors
    /// - No device was found at the given device index
    /// - some other CUDA related errors
    #[inline]
    pub fn new<NewMods>(idx: usize) -> crate::Result<CUDA<NewMods>>
    where
        SimpleMods: CombModule<CUDA<SimpleMods>, Module = NewMods>,
        NewMods: Setup<CUDA<NewMods>>,
    {
        unsafe { cuInit(0) }.to_result()?;
        let device = device(idx as i32)?;
        let ctx = create_context(&device)?;
        let stream = create_stream()?;
        let handle = create_handle()?;
        unsafe { cublasSetStream_v2(handle.0, stream.0) }.to_result()?;

        let mut cuda = CUDA {
            modules: SimpleMods::new(),
            kernel_cache: Default::default(),
            cuda_modules: Default::default(),
            device,
            ctx,
            stream,
            handle,
        };

        NewMods::setup(&mut cuda);

        Ok(cuda)
    }
}

impl<Mods> CUDA<Mods> {
    /// Returns the internal CUDA device.
    #[inline]
    pub fn device(&self) -> &CudaIntDevice {
        &self.device
    }

    /// Returns the internal CUDA context.
    #[inline]
    pub fn ctx(&self) -> &Context {
        &self.ctx
    }

    /// Returns the cublas handle
    #[inline]
    pub fn cublas_handle(&self) -> &CublasHandle {
        &self.handle
    }

    /// Returns the internal CUDA stream.
    #[inline]
    pub fn stream(&self) -> &Stream {
        &self.stream
    }

    /// Lauches a CUDA kernel with the given arguments.
    #[inline]
    pub fn launch_kernel1d(
        &self,
        len: usize,
        src: impl CudaSource,
        fn_name: &str,
        args: &[&dyn AsCudaCvoidPtr],
    ) -> crate::Result<()> {
        launch_kernel1d(
            len,
            &mut self.kernel_cache.borrow_mut(),
            &mut self.cuda_modules.borrow_mut(),
            self.stream(),
            src,
            fn_name,
            args,
        )
    }
}

impl<Mods: OnDropBuffer> Device for CUDA<Mods> {
    type Data<T, S: Shape> = CUDAPtr<T>;
    type Error = i32;
}

impl<Mods> Drop for CUDA<Mods> {
    fn drop(&mut self) {
        // deallocates all cached buffers before destroying the context etc
        // TODO: keep in mind
        // self.cache_mut().nodes.clear();

        unsafe {
            cublasDestroy_v2(self.handle.0);
            cuStreamDestroy(self.stream.0);
        }
    }
}

impl<Mods: OnDropBuffer, T> Alloc<T> for CUDA<Mods> {
    fn alloc<S: Shape>(&self, len: usize, flag: crate::flag::AllocFlag) -> Self::Data<T, S> {
        let ptr = cumalloc::<T>(len).unwrap();
        // TODO: use unified mem if available -> i can't test this
        CUDAPtr {
            ptr,
            len,
            flag,
            p: PhantomData,
        }
    }

    fn alloc_from_slice<S: Shape>(&self, data: &[T]) -> Self::Data<T, S>
    where
        T: Clone,
    {
        let ptr = cumalloc::<T>(data.len()).unwrap();
        cu_write(ptr, data).unwrap();
        CUDAPtr {
            ptr,
            len: data.len(),
            flag: AllocFlag::None,
            p: PhantomData,
        }
    }
}

impl<Mods: OnDropBuffer> IsCuda for CUDA<Mods> {}

#[cfg(feature = "lazy")]
impl<Mods> crate::LazySetup for CUDA<Mods> {
    #[inline]
    fn lazy_setup(&mut self) {
        // switch to stream record mode for graph
        unsafe {
            cuStreamBeginCapture(
                self.stream.0,
                CUStreamCaptureMode::CU_STREAM_CAPTURE_MODE_GLOBAL,
            )
        };
<<<<<<< HEAD
=======
    }
}

#[cfg(feature = "fork")]
impl<Mods> crate::ForkSetup for CUDA<Mods> {
    #[inline]
    fn fork_setup(&mut self) {
        // TODO: maybe check if device supports unified memory
>>>>>>> 791b0217
    }
}

#[cfg(feature = "lazy")]
impl<Mods> crate::LazyRun for CUDA<Mods> {
    #[inline]
    fn run(&self) {
        let mut graph = std::ptr::null_mut();
        unsafe { cuStreamEndCapture(self.stream.0, &mut graph) };
    }
}

impl<Mods: OnDropBuffer> PtrConv for CUDA<Mods> {
    #[inline]
    unsafe fn convert<T, IS: Shape, Conv, OS: Shape>(
        ptr: &Self::Data<T, IS>,
        flag: AllocFlag,
    ) -> Self::Data<Conv, OS> {
        CUDAPtr {
            ptr: ptr.ptr,
            len: ptr.len,
            flag,
            p: PhantomData,
        }
    }
}

impl<'a, Mods: OnDropBuffer + OnNewBuffer<T, Self, ()>, T> CloneBuf<'a, T> for CUDA<Mods> {
    fn clone_buf(&'a self, buf: &Buffer<'a, T, CUDA<Mods>>) -> Buffer<'a, T, CUDA<Mods>> {
        let cloned = Buffer::new(self, buf.len());
        unsafe {
            cuMemcpy(
                cloned.ptrs().2,
                buf.ptrs().2,
                buf.len() * std::mem::size_of::<T>(),
            );
        }
        cloned
    }
}

#[cfg(test)]
mod tests {
    use crate::{Base, Buffer, Retriever, Shape};

    use super::{IsCuda, CUDA};

    // compile-time isCuda test
    fn take_cu_buffer<T, D: IsCuda + Retriever<T>, S: Shape>(device: &D, buf: &Buffer<T, D, S>) {
        let _buf = device.retrieve::<S, 0>(buf.len(), ());
    }

    #[test]
    fn test_cu_buffer_fn() {
        let device = CUDA::<Base>::new(0).unwrap();
        let buf = Buffer::<f32, _, ()>::new(&device, 10);
        take_cu_buffer(&device, &buf)
    }
}<|MERGE_RESOLUTION|>--- conflicted
+++ resolved
@@ -175,8 +175,6 @@
                 CUStreamCaptureMode::CU_STREAM_CAPTURE_MODE_GLOBAL,
             )
         };
-<<<<<<< HEAD
-=======
     }
 }
 
@@ -185,7 +183,6 @@
     #[inline]
     fn fork_setup(&mut self) {
         // TODO: maybe check if device supports unified memory
->>>>>>> 791b0217
     }
 }
 
