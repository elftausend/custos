--- conflicted
+++ resolved
@@ -2,13 +2,8 @@
 use std::{collections::HashMap, ffi::c_void};
 
 use super::{
-<<<<<<< HEAD
     api::{cuOccupancyMaxPotentialBlockSize, culaunch_kernel, FnHandle, Module, Stream},
-    fn_cache, CUKernelCache, CudaSource,
-=======
-    api::{cuOccupancyMaxPotentialBlockSize, culaunch_kernel, FnHandle},
-    fn_cache, CUDAPtr,
->>>>>>> d8292745
+    fn_cache, CUKernelCache, CudaSource, CUDAPtr,
 };
 
 /// Converts `Self` to a (cuda) *mut c_void.
@@ -47,22 +42,14 @@
     fn as_cvoid_ptr(&self) -> *mut c_void;
 }
 
-<<<<<<< HEAD
 impl<'a, T, Mods: OnDropBuffer> AsCudaCvoidPtr for &Buffer<'a, T, CUDA<Mods>> {
-=======
-impl<'a, T> AsCudaCvoidPtr for &Buffer<'a, T, CUDA> {
->>>>>>> d8292745
     #[inline]
     fn as_cvoid_ptr(&self) -> *mut c_void {
         &self.data.ptr as *const u64 as *mut c_void
     }
 }
 
-<<<<<<< HEAD
 impl<'a, T, Mods: OnDropBuffer> AsCudaCvoidPtr for Buffer<'a, T, CUDA<Mods>> {
-=======
-impl<'a, T> AsCudaCvoidPtr for Buffer<'a, T, CUDA> {
->>>>>>> d8292745
     #[inline]
     fn as_cvoid_ptr(&self) -> *mut c_void {
         &self.data.ptr as *const u64 as *mut c_void
@@ -93,32 +80,9 @@
     fn_name: &str,
     params: &[&dyn AsCudaCvoidPtr],
 ) -> crate::Result<()> {
-<<<<<<< HEAD
     let func = fn_cache(device, src, fn_name)?;
     launch_kernel_with_fn(
         device.stream(),
-=======
-
-    let func = fn_cache(device, src, fn_name)?;
-    launch_kernel_with_fn(device, &func, grid, blocks, shared_mem_bytes, params)    
-}
-
-/// Launch a CUDA kernel with the given CUDA function grid and block sizes.
-pub fn launch_kernel_with_fn(
-    device: &CUDA,
-    func: &FnHandle,
-    grid: [u32; 3],
-    blocks: [u32; 3],
-    shared_mem_bytes: u32,
-    params: &[&dyn AsCudaCvoidPtr],
-) -> crate::Result<()> {
-    let params = params
-        .iter()
-        .map(|param| param.as_cvoid_ptr())
-        .collect::<Vec<_>>();
-
-    culaunch_kernel(
->>>>>>> d8292745
         &func,
         grid,
         blocks,
