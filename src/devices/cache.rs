--- conflicted
+++ resolved
@@ -71,14 +71,10 @@
     #[cfg(not(feature = "realloc"))]
     pub fn get<T, D>(device: &D, len: usize, add_node: impl AddGraph) -> Buffer<T, D>
     where
-<<<<<<< HEAD
-        D: Alloc + CacheReturn<P>,
-=======
         // In order to know the specific pointer type
         // there is probably a better way to implement this
         Self: BindP<D::P>,
-        D: Alloc<T> + CacheReturn,
->>>>>>> 1d5c2859
+        D: Alloc + CacheReturn,
     {
         let node = Ident::new(len);
 
@@ -102,18 +98,12 @@
     }
 
     #[cfg(feature = "realloc")]
-<<<<<<< HEAD
-    pub fn get<T, D>(device: &D, len: usize, _: impl AddGraph) -> Buffer<T, D> 
-    where
-        D: Alloc + CacheReturn<P>
-=======
     pub fn get<T, D>(device: &D, len: usize, _: impl AddGraph) -> Buffer<T>
     where
         // In order to know the specific pointer type
         // there is probably a better way to implement this
         Self: BindP<D::P>,
-        D: Alloc<T> + CacheReturn,
->>>>>>> 1d5c2859
+        D: Alloc + CacheReturn,
     {
         Buffer::new(device, len)
     }
