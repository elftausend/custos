use core::{cell::RefMut, fmt::Debug, marker::PhantomData, mem::ManuallyDrop};
use std::collections::HashMap;

use std::rc::Rc;

use crate::{
<<<<<<< HEAD
    bump_count,
    cpu::{alloc_initialized, CPUPtr, RawCpuBuf},
    flag::AllocFlag,
    shape::Shape,
    AddGraph, Alloc, Buffer, CacheAble, CacheAble2, Device, GraphReturn, Ident, Node,
=======
    bump_count, flag::AllocFlag, shape::Shape, AddGraph, Alloc, Buffer, CacheAble, CacheAble2,
    Device, GraphReturn, Ident, Node,
>>>>>>> e85d3482
};

/// This trait makes a device's [`Cache`] accessible and is implemented for all compute devices.
pub trait CacheReturn: GraphReturn {
    type CT;
    /// Returns a device specific [`Cache`].
    fn cache(&self) -> RefMut<Cache<Self>>
    where
        Self: RawConv;
}

pub trait CacheReturn2<'a>: GraphReturn {
    /// Returns a device specific [`Cache`].
    fn cache(&'a self) -> RefMut<Cache2<Self>>
    where
        Self: BufType;
}

pub trait RawConv: Device + CacheReturn {
    fn construct<T, S: Shape>(ptr: &Self::Ptr<T, S>, len: usize, node: Node) -> Self::CT;
    fn destruct<T, S: Shape>(ct: &Self::CT, flag: AllocFlag) -> (Self::Ptr<T, S>, Node);
}

#[derive(Debug)]
pub struct Cache<D: RawConv> {
    pub nodes: HashMap<Ident, Rc<D::CT>>,
    _p: PhantomData<D>,
}

impl<D: RawConv> Default for Cache<D> {
    fn default() -> Self {
        Self {
            nodes: Default::default(),
            _p: PhantomData,
        }
    }
}

pub trait BufType: Device {
    type Deallocator;

    unsafe fn ptr_to_raw<T, S: Shape>(ptr: &Self::Ptr<u8, S>) -> Self::Deallocator;
}

<<<<<<< HEAD

//#[derive(Debug)]
pub struct Cache2<D: 'static + BufType = crate::CPU> {
    pub nodes: HashMap<Ident, (ManuallyDrop<Buffer<'static, u8, D, ()>>, D::Deallocator)>,
}

impl<D: BufType> core::fmt::Debug for Cache2<D>
where
    D::Deallocator: core::fmt::Debug,
{
    fn fmt(&self, f: &mut core::fmt::Formatter<'_>) -> core::fmt::Result {
        f.debug_struct("Cache2")
            .field(
                "nodes",
                &self
                    .nodes
                    .values()
                    .map(|(a, b)| b)
                    .collect::<Vec<&D::Deallocator>>(),
            )
            .finish()
    }
}

impl<D: BufType> Default for Cache2<D> {
    fn default() -> Self {
        Self {
            nodes: Default::default(),
        }
=======
pub struct Cache2<'a, D: BufType/* = crate::CPU<'a>*/> {
    pub nodes: HashMap<Ident, (ManuallyDrop<Buffer<'a, u8, D, ()>>, D::Deallocator)>,
}

impl<D: BufType> Default for Cache2<'_, D> {
    fn default() -> Self {
        Self {
            nodes: Default::default(),
        }
    }
}

impl<D: BufType> Debug for Cache2<'_, D>
where
    D::Deallocator: Debug,
{
    fn fmt(&self, f: &mut core::fmt::Formatter<'_>) -> core::fmt::Result {
        f.debug_struct("Cache2")
            .field(
                "nodes",
                &self
                    .nodes
                    .values()
                    .map(|(a, b)| b)
                    .collect::<Vec<&D::Deallocator>>(),
            )
            .finish()
>>>>>>> e85d3482
    }
}

impl<D: BufType> Cache2<D> {
    fn add<'a, T, S>(&mut self, device: &'a D, ident: Ident) -> &'a mut Buffer<'a, T, D, S>
    where
        S: Shape,
        D: Alloc<'a, u8>,
    {
        let device = unsafe { std::mem::transmute::<&'a D, &'static D>(device) };

        let ptr = unsafe { device.alloc::<T>(ident.len, AllocFlag::Cache) };
        let raw = unsafe { D::ptr_to_raw::<T, ()>(&ptr) };

        let buf = ManuallyDrop::new(Buffer {
            ptr,
            device: Some(device),
            node: Node::default(),
        });

        self.nodes.insert(ident, (buf, raw));

        bump_count();

        unsafe {
            &mut *((&mut *self.nodes.get_mut(&ident).unwrap().0) as *mut Buffer<u8, D>).cast()
        }
    }

    fn get<'a, T, S>(
        &mut self,
        device: &'a D,
        len: usize,
        _add_node: impl AddGraph,
    ) -> &'a mut Buffer<'a, T, D, S>
    where
        S: Shape,
        D: Alloc<'a, u8>,
    {
        let ident = Ident::new(len);
        match self.nodes.get_mut(&ident) {
            Some(buf) => {
                bump_count();

                unsafe { &mut *(&mut *buf.0 as *mut Buffer<_, D>).cast() }
            }
            None => self.add(device, ident),
        }
    }
}


/* 
impl<DevCache> CacheAble2 for Cache2<'_, DevCache> 
where
    DevCache: BufType
{
    type Retrieval<'b, T, D: Device, S: Shape> = ()
    where
        D: 'b,
        T: 'b,
        S: 'b;

    fn retrieve<'a, T, S: Shape, D>(
        device: &'a D,
        len: usize,
        add_node: impl AddGraph,
    ) -> Self::Retrieval<'a, T, D, S>
    where
        for<'b> D: Alloc<'b, T, S> {
        todo!()
    }
}*/


impl<'a, Dev> CacheAble2<'a, Dev> for Cache2<'a, Dev>
where
    Dev: BufType + CacheReturn2<'a>,
    Dev: Alloc<'a, u8>,
{
    type Retrieval<'b, T, S: Shape> = &'b Buffer<'b, T, Dev, S>
    where
        Dev: 'b,
        T: 'b,
        S: 'b;

    fn retrieve<T, S: Shape>(
        device: &'a Dev,
        len: usize,
        add_node: impl AddGraph,
    ) -> Self::Retrieval<'a, T, S>
    where
        Dev: Alloc<'a, T, S> 
    {
        device.cache().get(device, len, add_node)
    }
}

<<<<<<< HEAD
impl<D> CacheAble2<D> for Cache2<D>
where
    D: BufType + CacheReturn2 + 'static,
    D: for<'b> Alloc<'b, u8>,
=======
impl<D> CacheAble<D> for Cache<D>
where
    D: RawConv,
>>>>>>> e85d3482
{
    type Retrieval<'r, T, S: Shape> = &'r mut Buffer<'r, T, D, S>
    where
        S: 'r,
        D: 'r,
        T: 'r;

    #[inline]
<<<<<<< HEAD
    fn retrieve<'a, T, S: Shape>(
        device: &'a D,
        len: usize,
        add_node: impl AddGraph,
    ) -> Self::Retrieval<'a, T, S>
    where
        D: Alloc<'a, T, S>,
=======
    fn retrieve<T, S: Shape>(device: &D, len: usize, add_node: impl AddGraph) -> Buffer<T, D, S>
    where
        for<'b> D: Alloc<'b, T, S>,
>>>>>>> e85d3482
    {
        Cache::get(device, len, add_node)
    }
}

impl<D> CacheAble2<D> for ()
where
    D: Device,
{
    type Retrieval<'r, T, S: Shape> = Buffer<'r, T, D, S>
    where
        S: 'r,
        D: 'r,
        T: 'r;

    #[inline]
    fn retrieve<'a, T, S: Shape>(
        device: &'a D,
        len: usize,
        _add_node: impl AddGraph,
    ) -> Buffer<'a, T, D, S>
    where
        D: Alloc<'a, T, S>,
    {
        Buffer::new(device, len)
    }
}

impl<D: RawConv> Cache<D> {
    /// Adds a new cache entry to the cache.
    /// The next get call will return this entry if the [Ident] is correct.
    /// # Example
    /// ```
    /// use custos::prelude::*;
    /// use custos::Ident;
    ///
    /// let device = CPU::new();
    /// let cache: Buffer = device
    ///     .cache()
    ///     .add_node(&device, Ident { idx: 0, len: 7 }, ());
    ///
    /// let ptr = device
    ///     .cache()
    ///     .nodes
    ///     .get(&Ident { idx: 0, len: 7 })
    ///     .unwrap()
    ///     .clone();
    ///
    /// assert_eq!(cache.host_ptr(), ptr.ptr as *mut f32);
    /// ```
    pub fn add_node<'a, T, S: Shape>(
        &mut self,
        device: &'a D,
        node: Ident,
        _add_node: impl AddGraph,
    ) -> Buffer<'a, T, D, S>
    where
        D: Alloc<'a, T, S> + RawConv,
    {
        let ptr = unsafe { device.alloc::<T>(node.len, AllocFlag::Cache) };

        #[cfg(feature = "opt-cache")]
        let graph_node = device.graph().add(node.len, _add_node);

        #[cfg(not(feature = "opt-cache"))]
        let graph_node = Node::default();

        let raw_ptr = D::construct(&ptr, node.len, graph_node);
        self.nodes.insert(node, Rc::new(raw_ptr));

        bump_count();

        Buffer {
            ptr,
            device: Some(device),
            node: graph_node,
        }
    }

    /// Retrieves cached pointers and constructs a [`Buffer`] with the pointers and the given `len`gth.
    /// If a cached pointer doesn't exist, a new `Buffer` will be added to the cache and returned.
    ///
    /// # Example
    /// ```
    /// use custos::prelude::*;
    ///
    /// let device = CPU::new();
    ///     
    /// let cache_entry: Buffer = Cache::get(&device, 10, ());
    /// let new_cache_entry: Buffer = Cache::get(&device, 10, ());
    ///
    /// assert_ne!(cache_entry.ptrs(), new_cache_entry.ptrs());
    ///
    /// set_count(0);
    ///
    /// let first_entry: Buffer = Cache::get(&device, 10, ());
    /// assert_eq!(cache_entry.ptrs(), first_entry.ptrs());
    /// ```
    #[cfg(not(feature = "realloc"))]
    pub fn get<'a, T, S: Shape>(
        device: &'a D,
        len: usize,
        add_node: impl AddGraph,
    ) -> Buffer<'a, T, D, S>
    where
        D: Alloc<'a, T, S> + RawConv,
    {
        let node = Ident::new(len);

        let mut cache = device.cache();
        let ptr_option = cache.nodes.get(&node);

        match ptr_option {
            Some(ptr) => {
                bump_count();

                let (ptr, node) = D::destruct::<T, S>(ptr, AllocFlag::Cache);

                Buffer {
                    ptr,
                    device: Some(device),
                    node,
                }
            }
            None => cache.add_node(device, node, add_node),
        }
    }

    /// If the 'realloc' feature is enabled, this functions always returns a new [`Buffer`] with the size of `len`gth.
    #[cfg(feature = "realloc")]
    #[inline]
    pub fn get<'a, T, S: Shape>(device: &'a D, len: usize, _: impl AddGraph) -> Buffer<T, D, S>
    where
        D: Alloc<'a, T, S>,
    {
        Buffer::new(device, len)
    }
}

#[cfg(feature = "cpu")]
#[cfg(test)]
mod tests {
    use std::collections::HashMap;

    #[cfg(not(feature = "realloc"))]
    use crate::{set_count, Cache};
    use crate::{Buffer, Cache2, CacheReturn, Device, Ident};

    pub struct Test<'a> {
        buf: Option<&'a Buffer<'a>>,
    }

    impl<'a> Test<'a> {
        pub fn forward(&mut self, buf: &'a Buffer<'a>) {
            self.buf = Some(buf);
        }
    }

    #[test]
    fn test_get2() {
        let device = crate::CPU::new();

        let mut cache: Cache2<crate::CPU> = Cache2 {
            nodes: HashMap::new(),
        };

        let mut test = Test { buf: None };

        for _x in 0..10 {
            let buf = cache.get::<f32, ()>(&device, 10, ());
            test.forward(buf);
        }
    }

    #[test]
    fn test_add_node() {
        let device = crate::CPU::new();
        let cache: Buffer = device
            .cache()
            .add_node(&device, Ident { idx: 0, len: 7 }, ());

        let ptr = device
            .cache()
            .nodes
            .get(&Ident { idx: 0, len: 7 })
            .unwrap()
            .clone();

        assert_eq!(cache.host_ptr(), ptr.ptr as *mut f32);
    }

    #[cfg(not(feature = "realloc"))]
    #[test]
    fn test_get() {
        // for: cargo test -- --test-threads=1
        set_count(0);
        let device = crate::CPU::new();

        let cache_entry: Buffer = Cache::get(&device, 10, ());
        let new_cache_entry: Buffer = Cache::get(&device, 10, ());

        assert_ne!(cache_entry.ptrs(), new_cache_entry.ptrs());

        set_count(0);

        let first_entry: Buffer = Cache::get(&device, 10, ());
        assert_eq!(cache_entry.ptrs(), first_entry.ptrs());
    }
}<|MERGE_RESOLUTION|>--- conflicted
+++ resolved
@@ -1,19 +1,18 @@
-use core::{cell::RefMut, fmt::Debug, marker::PhantomData, mem::ManuallyDrop};
+use core::{
+    cell::RefMut,
+    marker::PhantomData,
+    mem::{align_of, size_of, ManuallyDrop},
+};
 use std::collections::HashMap;
 
 use std::rc::Rc;
 
 use crate::{
-<<<<<<< HEAD
     bump_count,
     cpu::{alloc_initialized, CPUPtr, RawCpuBuf},
     flag::AllocFlag,
     shape::Shape,
     AddGraph, Alloc, Buffer, CacheAble, CacheAble2, Device, GraphReturn, Ident, Node,
-=======
-    bump_count, flag::AllocFlag, shape::Shape, AddGraph, Alloc, Buffer, CacheAble, CacheAble2,
-    Device, GraphReturn, Ident, Node,
->>>>>>> e85d3482
 };
 
 /// This trait makes a device's [`Cache`] accessible and is implemented for all compute devices.
@@ -25,9 +24,9 @@
         Self: RawConv;
 }
 
-pub trait CacheReturn2<'a>: GraphReturn {
+pub trait CacheReturn2: GraphReturn {
     /// Returns a device specific [`Cache`].
-    fn cache(&'a self) -> RefMut<Cache2<Self>>
+    fn cache(&self) -> RefMut<Cache2<Self>>
     where
         Self: BufType;
 }
@@ -57,8 +56,6 @@
 
     unsafe fn ptr_to_raw<T, S: Shape>(ptr: &Self::Ptr<u8, S>) -> Self::Deallocator;
 }
-
-<<<<<<< HEAD
 
 //#[derive(Debug)]
 pub struct Cache2<D: 'static + BufType = crate::CPU> {
@@ -88,35 +85,6 @@
         Self {
             nodes: Default::default(),
         }
-=======
-pub struct Cache2<'a, D: BufType/* = crate::CPU<'a>*/> {
-    pub nodes: HashMap<Ident, (ManuallyDrop<Buffer<'a, u8, D, ()>>, D::Deallocator)>,
-}
-
-impl<D: BufType> Default for Cache2<'_, D> {
-    fn default() -> Self {
-        Self {
-            nodes: Default::default(),
-        }
-    }
-}
-
-impl<D: BufType> Debug for Cache2<'_, D>
-where
-    D::Deallocator: Debug,
-{
-    fn fmt(&self, f: &mut core::fmt::Formatter<'_>) -> core::fmt::Result {
-        f.debug_struct("Cache2")
-            .field(
-                "nodes",
-                &self
-                    .nodes
-                    .values()
-                    .map(|(a, b)| b)
-                    .collect::<Vec<&D::Deallocator>>(),
-            )
-            .finish()
->>>>>>> e85d3482
     }
 }
 
@@ -124,7 +92,7 @@
     fn add<'a, T, S>(&mut self, device: &'a D, ident: Ident) -> &'a mut Buffer<'a, T, D, S>
     where
         S: Shape,
-        D: Alloc<'a, u8>,
+        D: for<'b> Alloc<'b, u8>,
     {
         let device = unsafe { std::mem::transmute::<&'a D, &'static D>(device) };
 
@@ -154,7 +122,7 @@
     ) -> &'a mut Buffer<'a, T, D, S>
     where
         S: Shape,
-        D: Alloc<'a, u8>,
+        D: for<'b> Alloc<'b, u8>,
     {
         let ident = Ident::new(len);
         match self.nodes.get_mut(&ident) {
@@ -168,63 +136,23 @@
     }
 }
 
-
-/* 
-impl<DevCache> CacheAble2 for Cache2<'_, DevCache> 
+impl<D> CacheAble<D> for Cache<D>
 where
-    DevCache: BufType
+    D: RawConv,
 {
-    type Retrieval<'b, T, D: Device, S: Shape> = ()
-    where
-        D: 'b,
-        T: 'b,
-        S: 'b;
-
-    fn retrieve<'a, T, S: Shape, D>(
-        device: &'a D,
-        len: usize,
-        add_node: impl AddGraph,
-    ) -> Self::Retrieval<'a, T, D, S>
-    where
-        for<'b> D: Alloc<'b, T, S> {
-        todo!()
-    }
-}*/
-
-
-impl<'a, Dev> CacheAble2<'a, Dev> for Cache2<'a, Dev>
-where
-    Dev: BufType + CacheReturn2<'a>,
-    Dev: Alloc<'a, u8>,
-{
-    type Retrieval<'b, T, S: Shape> = &'b Buffer<'b, T, Dev, S>
-    where
-        Dev: 'b,
-        T: 'b,
-        S: 'b;
-
-    fn retrieve<T, S: Shape>(
-        device: &'a Dev,
-        len: usize,
-        add_node: impl AddGraph,
-    ) -> Self::Retrieval<'a, T, S>
-    where
-        Dev: Alloc<'a, T, S> 
-    {
-        device.cache().get(device, len, add_node)
-    }
-}
-
-<<<<<<< HEAD
+    #[inline]
+    fn retrieve<T, S: Shape>(device: &D, len: usize, add_node: impl AddGraph) -> Buffer<T, D, S>
+    where
+        for<'b> D: Alloc<'b, T, S>,
+    {
+        Cache::get(device, len, add_node)
+    }
+}
+
 impl<D> CacheAble2<D> for Cache2<D>
 where
     D: BufType + CacheReturn2 + 'static,
     D: for<'b> Alloc<'b, u8>,
-=======
-impl<D> CacheAble<D> for Cache<D>
-where
-    D: RawConv,
->>>>>>> e85d3482
 {
     type Retrieval<'r, T, S: Shape> = &'r mut Buffer<'r, T, D, S>
     where
@@ -233,7 +161,6 @@
         T: 'r;
 
     #[inline]
-<<<<<<< HEAD
     fn retrieve<'a, T, S: Shape>(
         device: &'a D,
         len: usize,
@@ -241,13 +168,8 @@
     ) -> Self::Retrieval<'a, T, S>
     where
         D: Alloc<'a, T, S>,
-=======
-    fn retrieve<T, S: Shape>(device: &D, len: usize, add_node: impl AddGraph) -> Buffer<T, D, S>
-    where
-        for<'b> D: Alloc<'b, T, S>,
->>>>>>> e85d3482
-    {
-        Cache::get(device, len, add_node)
+    {
+        device.cache().get::<T, S>(device, len, add_node)
     }
 }
 
@@ -399,7 +321,7 @@
     }
 
     impl<'a> Test<'a> {
-        pub fn forward(&mut self, buf: &'a Buffer<'a>) {
+        pub fn forward(&mut self, buf: &'a Buffer) {
             self.buf = Some(buf);
         }
     }
