use std::{ffi::c_void, ptr::null_mut};

pub use cl_device::{cl_cached, OpenCL, CL};
pub use kernel_cache::*;
pub use kernel_enqueue::*;

//pub mod api;
pub mod cl_device;
mod kernel_cache;
mod kernel_enqueue;

#[cfg(not(feature = "realloc"))]
//#[cfg(unified_cl)]
mod unified;

mod ops;
pub use ops::*;

pub use min_cl::*;

use min_cl::api::release_mem_object;
//#[cfg(unified_cl)]
#[cfg(not(feature = "realloc"))]
pub use unified::*;

//use self::api::release_mem_object;
use crate::{flag::AllocFlag, Buffer, CommonPtrs, PtrType, ShallowCopy};

pub type CLBuffer<'a, T, S = ()> = Buffer<'a, T, OpenCL, S>;

pub fn chosen_cl_idx() -> usize {
    std::env::var("CUSTOS_CL_DEVICE_IDX")
        .unwrap_or_else(|_| "0".into())
        .parse()
        .expect(
            "Environment variable 'CUSTOS_CL_DEVICE_IDX' contains an invalid opencl device index!",
        )
}

#[derive(Debug, PartialEq, Eq)]
pub struct CLPtr<T> {
    pub ptr: *mut c_void,
    pub host_ptr: *mut T,
    pub len: usize,
    pub flag: AllocFlag,
}

impl<T> Default for CLPtr<T> {
    fn default() -> Self {
        Self {
            ptr: null_mut(),
            host_ptr: null_mut(),
            len: 0,
            flag: AllocFlag::default(),
        }
    }
}

impl<T> ShallowCopy for CLPtr<T> {
    #[inline]
    unsafe fn shallow(&self) -> Self {
        CLPtr {
            ptr: self.ptr,
            host_ptr: self.host_ptr,
            len: self.len,
            flag: AllocFlag::Wrapper,
        }
    }
}

impl<T> PtrType for CLPtr<T> {
    #[inline]
    fn len(&self) -> usize {
        self.len
    }

    #[inline]
    fn flag(&self) -> AllocFlag {
        self.flag
    }
}

impl<T> Drop for CLPtr<T> {
    fn drop(&mut self) {
        if self.flag != AllocFlag::None {
            return;
        }

        if self.ptr.is_null() {
            return;
        }
        unsafe {
            release_mem_object(self.ptr).unwrap();
        }
    }
}

impl<T> CommonPtrs<T> for CLPtr<T> {
    #[inline]
    fn ptrs(&self) -> (*const T, *mut c_void, u64) {
        (self.host_ptr, self.ptr, 0)
    }

    #[inline]
    fn ptrs_mut(&mut self) -> (*mut T, *mut c_void, u64) {
        (self.host_ptr, self.ptr, 0)
    }
<<<<<<< HEAD
}

/// Sets the elements of an OpenCL Buffer to zero.
/// # Example
/// ```
/// use custos::{OpenCL, Buffer, Read, opencl::cl_clear};
///
/// fn main() -> custos::Result<()> {
///     let device = OpenCL::new(0)?;
///     let mut lhs = Buffer::<i16, _>::from((&device, [15, 30, 21, 5, 8]));
///     assert_eq!(device.read(&lhs), vec![15, 30, 21, 5, 8]);
///
///     cl_clear(&device, &mut lhs);
///     assert_eq!(device.read(&lhs), vec![0; 5]);
///     Ok(())
/// }
/// ```
pub fn cl_clear<T: CDatatype>(device: &OpenCL, lhs: &mut Buffer<T, OpenCL>) -> crate::Result<()> {
    let src = format!(
        "
        __kernel void clear(__global {datatype}* self) {{
            size_t id = get_global_id(0);
            self[id] = 0;
        }}
    ",
        datatype = T::as_c_type_str()
    );

    let gws = [lhs.len(), 0, 0];
    enqueue_kernel(device, &src, gws, None, &[lhs])?;
    Ok(())
=======
>>>>>>> c8834cdb
}<|MERGE_RESOLUTION|>--- conflicted
+++ resolved
@@ -105,38 +105,4 @@
     fn ptrs_mut(&mut self) -> (*mut T, *mut c_void, u64) {
         (self.host_ptr, self.ptr, 0)
     }
-<<<<<<< HEAD
-}
-
-/// Sets the elements of an OpenCL Buffer to zero.
-/// # Example
-/// ```
-/// use custos::{OpenCL, Buffer, Read, opencl::cl_clear};
-///
-/// fn main() -> custos::Result<()> {
-///     let device = OpenCL::new(0)?;
-///     let mut lhs = Buffer::<i16, _>::from((&device, [15, 30, 21, 5, 8]));
-///     assert_eq!(device.read(&lhs), vec![15, 30, 21, 5, 8]);
-///
-///     cl_clear(&device, &mut lhs);
-///     assert_eq!(device.read(&lhs), vec![0; 5]);
-///     Ok(())
-/// }
-/// ```
-pub fn cl_clear<T: CDatatype>(device: &OpenCL, lhs: &mut Buffer<T, OpenCL>) -> crate::Result<()> {
-    let src = format!(
-        "
-        __kernel void clear(__global {datatype}* self) {{
-            size_t id = get_global_id(0);
-            self[id] = 0;
-        }}
-    ",
-        datatype = T::as_c_type_str()
-    );
-
-    let gws = [lhs.len(), 0, 0];
-    enqueue_kernel(device, &src, gws, None, &[lhs])?;
-    Ok(())
-=======
->>>>>>> c8834cdb
 }