--- conflicted
+++ resolved
@@ -7,16 +7,13 @@
 
 use super::{chosen_cl_idx, cl_clear, CLPtr, KernelCacheCL, RawCL};
 use crate::flag::AllocFlag;
-<<<<<<< HEAD
 use crate::{Shape, Cache2, CacheReturn2, Node, BufType};
-=======
->>>>>>> e85d3482
 use crate::{
     cache::{Cache, CacheReturn, RawConv},
     Alloc, Buffer, CDatatype, CacheBuf, CachedLeaf, ClearBuf, CloneBuf, Device, Error, Graph,
     GraphReturn, Read, WriteBuf, CPU,
 };
-use crate::{BufType, Shape};
+
 use std::{cell::RefCell, fmt::Debug};
 
 #[cfg(unified_cl)]
@@ -138,18 +135,10 @@
             host_ptr: ptr.host_ptr as *mut u8,
             len: ptr.len,
             // FIXME: mind default node
-<<<<<<< HEAD
             node: Node::default(),
         }
     }
 }
-=======
-            node: crate::Node::default(),
-        }
-    }
-}
-
->>>>>>> e85d3482
 impl RawConv for OpenCL {
     fn construct<T, S: Shape>(ptr: &Self::Ptr<T, S>, len: usize, node: crate::Node) -> Self::CT {
         RawCL {
