use crate::{
    flag::AllocFlag, shape::Shape, Alloc, Buffer, CloneBuf, Device, DevicelessAble, MainMemory,
<<<<<<< HEAD
    Read, StackArray,
=======
    Read, WriteBuf,
>>>>>>> c8834cdb
};


#[derive(Debug, Clone, Copy)]
pub struct Stack;

impl<'a, T: Copy + Default, S: Shape> DevicelessAble<'a, T, S> for Stack {}

impl Device for Stack {
    type Ptr<U, S: Shape> = StackArray<S, U>;
    type Cache = ();

    fn new() -> crate::Result<Self> {
        Ok(Stack)
    }
}

impl MainMemory for Stack {
    #[inline]
    fn as_ptr<T, S: Shape>(ptr: &Self::Ptr<T, S>) -> *const T {
        ptr.as_ptr()
    }

    #[inline]
    fn as_ptr_mut<T, S: Shape>(ptr: &mut Self::Ptr<T, S>) -> *mut T {
        ptr.as_ptr_mut()
    }
}

impl<'a, S: Shape, T: Copy + Default> Alloc<'a, T, S> for Stack {
    #[inline]
    fn alloc(&self, _len: usize, _flag: AllocFlag) -> StackArray<S, T> {
        StackArray::new()
    }

    #[inline]
    fn with_slice(&self, data: &[T]) -> Self::Ptr<T, S> {
        let mut array: StackArray<S, T> =
            <Stack as Alloc<'_, T, S>>::alloc(self, 0, AllocFlag::None);
        unsafe {
            array.flatten_mut().copy_from_slice(&data[..S::LEN]);
        }
        array
    }

    #[inline]
    fn with_array(&'a self, array: <S as Shape>::ARR<T>) -> <Self as Device>::Ptr<T, S>
    where
        T: Clone, 
    {
        StackArray::from_array(array)
    }

    /* TODO
    #[inline]
    fn with_array<const N: usize>(&self, array: [T; N]) -> Self::Ptr<T, S> {
        //StackArray { array }
        todo!()
    }*/
}

/*impl GraphReturn for Stack {
    fn graph(&self) -> core::cell::RefMut<crate::Graph> {
        unimplemented!()
    }
}*/

impl<T: Copy, S: Shape> Read<T, Stack, S> for Stack
where
    S::ARR<T>: Clone,
{
    type Read<'a> = S::ARR<T>
    where
        T: 'a,
        Stack: 'a,
        S: 'a;

    #[inline]
    fn read<'a>(&self, buf: &'a Buffer<T, Stack, S>) -> Self::Read<'a> {
        buf.ptr.array.clone()
    }

    #[inline]
    #[cfg(not(feature = "no-std"))]
    fn read_to_vec(&self, buf: &Buffer<T, Stack, S>) -> Vec<T>
    where
        T: Default,
    {
        unsafe { buf.ptr.flatten().to_vec() }
    }
}

impl<'a, T, S: Shape> CloneBuf<'a, T, S> for Stack
where
    <Stack as Device>::Ptr<T, S>: Copy,
{
    fn clone_buf(&'a self, buf: &Buffer<'a, T, Self, S>) -> Buffer<'a, T, Self, S> {
        Buffer {
            ptr: buf.ptr,
            device: Some(&Stack),
            ident: buf.ident,
        }
    }
}

impl<T: Copy, S: Shape> WriteBuf<T, S> for Stack {
    #[inline]
    fn write(&self, buf: &mut Buffer<T, Self, S>, data: &[T]) {
        buf.copy_from_slice(data)
    }

    #[inline]
    fn write_buf(&self, dst: &mut Buffer<T, Self, S>, src: &Buffer<T, Self, S>) {
        self.write(dst, src)
    }
}

#[cfg(test)]
mod tests {
    #[cfg(not(feature="no-std"))]
    use crate::{shape::Dim2, Buffer, Stack};

    #[cfg(not(feature="no-std"))]
    #[test]
    fn test_dim2() {
        let buf = Buffer::<f64, Stack, Dim2<2, 3>>::from((&Stack, &[3., 2., 1., 4., 7., 1.]));

        for val in buf.iter() {
            println!("val: {val}");
        }

        assert_eq!(buf.read(), [[3., 2., 1.,], [4., 7., 1.]]);

        assert_eq!(buf.read_to_vec(), [3., 2., 1., 4., 7., 1.]);
    }
}<|MERGE_RESOLUTION|>--- conflicted
+++ resolved
@@ -1,10 +1,7 @@
 use crate::{
     flag::AllocFlag, shape::Shape, Alloc, Buffer, CloneBuf, Device, DevicelessAble, MainMemory,
-<<<<<<< HEAD
     Read, StackArray,
-=======
-    Read, WriteBuf,
->>>>>>> c8834cdb
+    WriteBuf,
 };
 
 
