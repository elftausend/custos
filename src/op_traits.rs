use core::ops::{Bound, Range, RangeBounds};

<<<<<<< HEAD
use crate::{shape::Shape, Alloc, Buffer, Device, Eval, MayTapeReturn, Resolve};
=======
use crate::{Alloc, Buffer, Device, Shape};
>>>>>>> 24a190c2

/// Trait for implementing the clear() operation for the compute devices.
pub trait ClearBuf<T, S: Shape = (), D: Device = Self>: Device {
    /// Sets all elements of the matrix to zero.
    /// # Example
    #[cfg_attr(feature = "cpu", doc = "```")]
    #[cfg_attr(not(feature = "cpu"), doc = "```ignore")]
    /// use custos::{CPU, ClearBuf, Buffer};
    ///
    /// let device = CPU::new();
    /// let mut a = Buffer::from((&device, [2, 4, 6, 8, 10, 12]));
    /// assert_eq!(a.read(), vec![2, 4, 6, 8, 10, 12]);
    ///
    /// device.clear(&mut a);
    /// assert_eq!(a.read(), vec![0; 6]);
    /// ```
    fn clear(&self, buf: &mut Buffer<T, D, S>);
}

/// Trait for copying a slice of a buffer, to implement the slice() operation.
pub trait CopySlice<T, D: Device = Self>: Sized + Device {
    /// Copy a slice of the given buffer into a new buffer.
    /// # Example
    ///
    #[cfg_attr(feature = "cpu", doc = "```")]
    #[cfg_attr(not(feature = "cpu"), doc = "```ignore")]
    /// use custos::{CPU, Buffer, CopySlice};
    ///
    /// let device = CPU::new();
    /// let buf = Buffer::from((&device, [1., 2., 6., 2., 4.,]));
    /// let slice = device.copy_slice(&buf, 1..3);
    /// assert_eq!(slice.read(), &[2., 6.]);
    /// ```
    fn copy_slice<'a, R: RangeBounds<usize>>(
        &'a self,
        buf: &'a Buffer<T, D>,
        range: R,
    ) -> Buffer<T, Self>
    where
        Self: for<'b> Alloc<'b, T>,
    {
        let range = bounds_to_range(range, buf.len());
        let mut copied = Buffer::new(self, range.end - range.start);
        self.copy_slice_to(buf, range, &mut copied, ..);
        copied
    }

    /// Copy a slice of the source buffer into a slice of the destination buffer.
    /// # Example
    ///
    #[cfg_attr(feature = "cpu", doc = "```")]
    #[cfg_attr(not(feature = "cpu"), doc = "```ignore")]
    /// use custos::{CPU, Buffer, CopySlice};
    ///
    /// let device = CPU::new();
    /// let source = Buffer::from((&device, [1., 2., 3., 4., 5.,]));
    /// let mut dest = Buffer::from((&device, [5., 4., 3., 2., 1.,]));
    /// let slice = device.copy_slice_to(&source, 1..3, &mut dest, 3..5);
    /// assert_eq!(dest.read(), &[5., 4., 3., 2., 3.]);
    /// ```
    fn copy_slice_to<SR: RangeBounds<usize>, DR: RangeBounds<usize>>(
        &self,
        source: &Buffer<T, D>,
        source_range: SR,
        dest: &mut Buffer<T, Self>,
        dest_range: DR,
    );

    /// Copy multiple slices of the source buffer into multiplie slices of the destination buffer.
    /// 
    /// # Example
    #[cfg_attr(feature = "cpu", doc = "```")]
    #[cfg_attr(not(feature = "cpu"), doc = "```ignore")]
    /// use custos::{Buffer, CPU, CopySlice};
    /// 
    /// let device = CPU::new();
    /// let source = Buffer::from((&device, [1., 2., 6., 2., 4.]));
    ///
    /// let mut dest = Buffer::new(&device, 10);
    ///
    /// device.copy_slice_all(&source, &mut dest, [(2..5, 7..10), (1..3, 3..5)]);
    ///
    /// assert_eq!(
    ///    dest.read(),
    ///    [0.0, 0.0, 0.0, 2.0, 6.0, 0.0, 0.0, 6.0, 2.0, 4.0]
    /// );
    ///```
    fn copy_slice_all<I: IntoIterator<Item = (Range<usize>, Range<usize>)>>(
        &self,
        source: &Buffer<T, D>,
        dest: &mut Buffer<T, Self>,
        ranges: I,
    );
}

/// Trait for reading buffers.
pub trait Read<T, S: Shape = (), D: Device = Self>: Device {
    type Read<'a>
    where
        T: 'a,
        D: 'a,
        S: 'a;

    /// Read the data of the `Buffer` as type `Read`.
    /// # Example
    #[cfg_attr(feature = "cpu", doc = "```")]
    #[cfg_attr(not(feature = "cpu"), doc = "```ignore")]
    /// use custos::{CPU, Buffer, Read};
    ///
    /// let device = CPU::new();
    /// let a = Buffer::from((&device, [1., 2., 3., 3., 2., 1.,]));
    /// let read = device.read(&a);
    /// assert_eq!(&[1., 2., 3., 3., 2., 1.,], read);
    /// ```
    fn read<'a>(&self, buf: &'a Buffer<T, D, S>) -> Self::Read<'a>;

    /// Read the data of a buffer into a vector
    /// # Example
    #[cfg_attr(feature = "cpu", doc = "```")]
    #[cfg_attr(not(feature = "cpu"), doc = "```ignore")]
    /// use custos::{CPU, Buffer, Read};
    ///
    /// let device = CPU::new();
    /// let a = Buffer::from((&device, [1., 2., 3., 3., 2., 1.,]));
    /// let read = device.read_to_vec(&a);
    /// assert_eq!(vec![1., 2., 3., 3., 2., 1.,], read);
    /// ```
    #[cfg(not(feature = "no-std"))]
    fn read_to_vec(&self, buf: &Buffer<T, D, S>) -> Vec<T>
    where
        T: Default + Clone;
}

/// Trait for writing data to buffers.
pub trait WriteBuf<T, S: Shape = (), D: Device = Self>: Device {
    /// Write data to the buffer.
    /// # Example
    #[cfg_attr(feature = "cpu", doc = "```")]
    #[cfg_attr(not(feature = "cpu"), doc = "```ignore")]
    /// use custos::{CPU, Buffer, WriteBuf};
    ///
    /// let device = CPU::new();
    /// let mut buf: Buffer<i32> = Buffer::new(&device, 4);
    /// device.write(&mut buf, &[9, 3, 2, -4]);
    /// assert_eq!(buf.as_slice(), &[9, 3, 2, -4])
    ///
    /// ```
    fn write(&self, buf: &mut Buffer<T, D, S>, data: &[T]);

    /// Writes data from <Device> Buffer to other <Device> Buffer.
    /// The buffers must have the same size.
    ///
    /// # Example
    /// ```
    /// use custos::{CPU, Buffer, WriteBuf};
    ///
    /// let device = CPU::new();
    ///
    /// let mut dst: Buffer<i32> = Buffer::new(&device, 4);
    ///
    /// let mut src: Buffer<i32> = Buffer::from((&device, [1, 2, -5, 4]));
    /// device.write_buf(&mut dst, &src);
    /// assert_eq!(dst.read(), [1, 2, -5, 4])
    /// ```
    fn write_buf(&self, dst: &mut Buffer<T, D, S>, src: &Buffer<T, D, S>);
}

/// This trait is used to clone a buffer based on a specific device type.
pub trait CloneBuf<'a, T, S: Shape = ()>: Sized + Device {
    /// Creates a deep copy of the specified buffer.
    /// # Example
    ///
    #[cfg_attr(feature = "cpu", doc = "```")]
    #[cfg_attr(not(feature = "cpu"), doc = "```ignore")]
    /// use custos::{CPU, Buffer, CloneBuf};
    ///
    /// let device = CPU::new();
    /// let buf = Buffer::from((&device, [1., 2., 6., 2., 4.,]));
    ///
    /// let cloned = device.clone_buf(&buf);
    /// assert_eq!(buf.read(), cloned.read());
    /// ```
    fn clone_buf(&'a self, buf: &Buffer<'a, T, Self, S>) -> Buffer<'a, T, Self, S>;
}

<<<<<<< HEAD
pub trait ApplyFunction<T, S: Shape = (), D: Device = Self>: Device {
    fn apply_fn<F>(&self, buf: &Buffer<T, D, S>, f: impl Fn(Resolve<T>) -> F) -> Buffer<T, Self, S>
    where
        F: Eval<T> + ToString;
}

pub trait UnaryGrad<T, S: Shape = (), D: Device = Self>: Device {
    fn add_unary_grad<F>(
        &self,
        lhs: &Buffer<T, D, S>,
        lhs_grad: &mut Buffer<T, D, S>,
        out: &Buffer<T, D, S>,
        lhs_grad_fn: impl Fn(Resolve<T>) -> F,
    ) where
        F: Eval<T> + ToString;
}

pub trait UnaryElementWiseMayGrad<T, D: Device, S: Shape>: Device {
    fn unary_ew<FO, GO>(
        &self,
        buf: &Buffer<T, D, S>,
        forward_fn: impl Fn(Resolve<T>) -> FO,
        grad_fn: fn(Resolve<T>) -> GO,
    ) -> Buffer<T, Self, S>
    where
        FO: Eval<T> + ToString,
        GO: Eval<T> + ToString + 'static;
}

impl<T, D, S> UnaryElementWiseMayGrad<T, D, S> for D
where
    T: 'static,
    D: ApplyFunction<T, S, D> + UnaryGrad<T, S, D> + MayTapeReturn,
    D: for<'b> Alloc<'b, T, S>,
    S: Shape,
{
    #[inline(always)]
    fn unary_ew<FO, GO>(
        &self,
        buf: &Buffer<T, D, S>,
        forward_fn: impl Fn(Resolve<T>) -> FO,
        _grad_fn: fn(Resolve<T>) -> GO,
    ) -> Buffer<T, Self, S>
    where
        FO: Eval<T> + ToString,
        GO: Eval<T> + ToString + 'static,
    {
        let out = self.apply_fn(buf, forward_fn);

        #[cfg(feature = "autograd")]
        {
            let ids = (buf.id(), out.id());
            self.tape_mut().add_grad_fn(move |grads, device| {
                let (lhs, lhs_grad, out_grad) = grads.get_double::<T, S, S>(device, ids);
                device.add_unary_grad(&lhs, lhs_grad, out_grad, _grad_fn);
            });
        }

        out
    }
}

#[cfg(test)]
mod tests {

    #[cfg(feature = "stack")]
    #[cfg(not(feature = "autograd"))]
    #[test]
    fn test_unary_ew_stack_no_autograd() {
        use crate::{Buffer, Combiner, Dim1, UnaryElementWiseMayGrad};

        let device = crate::Stack;
        let buf = Buffer::<_, _, Dim1<5>>::from((&device, [1, 2, 4, 5, 3]));

        let out = device.unary_ew(&buf, |x| x.mul(3), |x| x);

        assert_eq!(out.read(), [3, 6, 12, 15, 9]);
    }
=======
/// This trait is used to retrieve a cached buffer from a specific device type.
pub trait CacheBuf<'a, T, S: Shape = ()>: Sized + Device {
    /// Adds a buffer to the cache. Following calls will return this buffer, if the corresponding internal count matches with the id used in the cache.
    /// # Example
    #[cfg_attr(any(feature = "realloc", not(feature = "cpu")), doc = "```ignore")]
    #[cfg_attr(any(not(feature = "realloc"), feature = "cpu"), doc = "```")]
    /// use custos::{CPU, Read, set_count, get_count, CacheBuf};
    ///
    /// let device = CPU::new();
    /// assert_eq!(0, get_count());
    ///
    /// let mut buf = CacheBuf::<f32>::cached(&device, 10);
    /// assert_eq!(1, get_count());
    ///
    /// for value in buf.as_mut_slice() {
    ///     *value = 1.5;
    /// }
    ///    
    /// set_count(0);
    /// let buf = CacheBuf::<f32>::cached(&device, 10);
    /// assert_eq!(device.read(&buf), vec![1.5; 10]);
    /// ```
    fn cached(&'a self, len: usize) -> Buffer<'a, T, Self, S>;
}

/// Convert a possibly-indefinite [`RangeBounds`] into a [`Range`] with a start and stop index.
#[inline]
pub(crate) fn bounds_to_range<B: RangeBounds<usize>>(bounds: B, len: usize) -> Range<usize> {
    let start = match bounds.start_bound() {
        Bound::Included(start) => *start,
        Bound::Excluded(start) => start + 1,
        Bound::Unbounded => 0,
    };

    let end = match bounds.end_bound() {
        Bound::Excluded(end) => *end,
        Bound::Included(end) => end + 1,
        Bound::Unbounded => len,
    };

    start..end
>>>>>>> 24a190c2
}<|MERGE_RESOLUTION|>--- conflicted
+++ resolved
@@ -1,10 +1,6 @@
 use core::ops::{Bound, Range, RangeBounds};
 
-<<<<<<< HEAD
 use crate::{shape::Shape, Alloc, Buffer, Device, Eval, MayTapeReturn, Resolve};
-=======
-use crate::{Alloc, Buffer, Device, Shape};
->>>>>>> 24a190c2
 
 /// Trait for implementing the clear() operation for the compute devices.
 pub trait ClearBuf<T, S: Shape = (), D: Device = Self>: Device {
@@ -40,9 +36,9 @@
     /// ```
     fn copy_slice<'a, R: RangeBounds<usize>>(
         &'a self,
-        buf: &'a Buffer<T, D>,
+        buf: &Buffer<T, D>,
         range: R,
-    ) -> Buffer<T, Self>
+    ) -> Buffer<'a, T, Self>
     where
         Self: for<'b> Alloc<'b, T>,
     {
@@ -190,7 +186,6 @@
     fn clone_buf(&'a self, buf: &Buffer<'a, T, Self, S>) -> Buffer<'a, T, Self, S>;
 }
 
-<<<<<<< HEAD
 pub trait ApplyFunction<T, S: Shape = (), D: Device = Self>: Device {
     fn apply_fn<F>(&self, buf: &Buffer<T, D, S>, f: impl Fn(Resolve<T>) -> F) -> Buffer<T, Self, S>
     where
@@ -269,30 +264,6 @@
 
         assert_eq!(out.read(), [3, 6, 12, 15, 9]);
     }
-=======
-/// This trait is used to retrieve a cached buffer from a specific device type.
-pub trait CacheBuf<'a, T, S: Shape = ()>: Sized + Device {
-    /// Adds a buffer to the cache. Following calls will return this buffer, if the corresponding internal count matches with the id used in the cache.
-    /// # Example
-    #[cfg_attr(any(feature = "realloc", not(feature = "cpu")), doc = "```ignore")]
-    #[cfg_attr(any(not(feature = "realloc"), feature = "cpu"), doc = "```")]
-    /// use custos::{CPU, Read, set_count, get_count, CacheBuf};
-    ///
-    /// let device = CPU::new();
-    /// assert_eq!(0, get_count());
-    ///
-    /// let mut buf = CacheBuf::<f32>::cached(&device, 10);
-    /// assert_eq!(1, get_count());
-    ///
-    /// for value in buf.as_mut_slice() {
-    ///     *value = 1.5;
-    /// }
-    ///    
-    /// set_count(0);
-    /// let buf = CacheBuf::<f32>::cached(&device, 10);
-    /// assert_eq!(device.read(&buf), vec![1.5; 10]);
-    /// ```
-    fn cached(&'a self, len: usize) -> Buffer<'a, T, Self, S>;
 }
 
 /// Convert a possibly-indefinite [`RangeBounds`] into a [`Range`] with a start and stop index.
@@ -311,5 +282,4 @@
     };
 
     start..end
->>>>>>> 24a190c2
 }