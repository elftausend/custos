--- conflicted
+++ resolved
@@ -1,11 +1,8 @@
-<<<<<<< HEAD
+
 use core::ops::RangeBounds;
 
-
-use crate::{Buffer, Device, Shape};
-=======
 use crate::{shape::Shape, Alloc, Buffer, Device, Eval, MayTapeReturn, Resolve};
->>>>>>> c8834cdb
+
 
 /// Trait for implementing the clear() operation for the compute devices.
 pub trait ClearBuf<T, S: Shape = (), D: Device = Self>: Device {
