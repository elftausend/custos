--- conflicted
+++ resolved
@@ -1,7 +1,6 @@
 use core::{
     cmp::Ordering,
     iter::Sum,
-<<<<<<< HEAD
     ops::{Add, AddAssign, Div, DivAssign, Mul, MulAssign, Neg, Rem, RemAssign, Sub, SubAssign},
 };
 
@@ -51,16 +50,6 @@
     isize, u8, u16, u32, u64, u128, usize
 }
 
-pub trait Number:
-    Sized
-    + Default
-    + Copy
-    + One
-    + Two
-    + Zero
-=======
-    ops::{Add, AddAssign, Div, DivAssign, Mul, MulAssign, Neg, Sub, SubAssign, RemAssign, Rem},
-};
 
 pub trait Numeric:
     Sized
@@ -90,34 +79,24 @@
 
 pub trait Number:
     Numeric
->>>>>>> 24a190c2
     + Add<Self, Output = Self>
     + Sub<Self, Output = Self>
     + Div<Self, Output = Self>
     + Mul<Self, Output = Self>
     + Rem<Self, Output = Self>
+    + One
+    + Two
+    + Zero
     + for<'a> Rem<&'a Self, Output = Self>
     + for<'a> Add<&'a Self, Output = Self>
     + for<'a> Sub<&'a Self, Output = Self>
     + for<'a> Div<&'a Self, Output = Self>
-<<<<<<< HEAD
-    + for<'a> Mul<&'a Self, Output = Self>
-=======
     + for<'a> Mul<&'a Self, Output = Self>   
     + RemAssign<Self>
->>>>>>> 24a190c2
     + AddAssign<Self>
     + SubAssign<Self>
     + MulAssign<Self>
     + DivAssign<Self>
-<<<<<<< HEAD
-    + RemAssign<Self>
-    + PartialOrd
-    + PartialEq
-    + core::fmt::Debug
-    + core::fmt::Display
-=======
->>>>>>> 24a190c2
     + Sum<Self>
 {
     fn from_usize(value: usize) -> Self;
