--- conflicted
+++ resolved
@@ -3,11 +3,7 @@
 
 use crate::{
     AddOperation, Alloc, Buffer, Device, HasId, Id, Module, NoHasher, OnDropBuffer, OnNewBuffer,
-<<<<<<< HEAD
-    Operation, Parents, PtrConv, Retrieve, Run, Setup, Shape, TapeActions, UniqueId,
-=======
     Operation, Parents, PtrConv, Retrieve, Setup, Shape, UniqueId, Run,
->>>>>>> 791b0217
 };
 
 use super::register_buf;
