--- conflicted
+++ resolved
@@ -1,10 +1,6 @@
-<<<<<<< HEAD
-use crate::{Alloc, AnyBuffers, BorrowCache, Buffer, CachingError, HasId, Id, Parents, Shape};
-=======
 use core::any::Any;
 
-use crate::{Alloc, BorrowCache, Buffer, CachingError, Device, HasId, Id, Shape, ZeroGrad};
->>>>>>> 426868ac
+use crate::{Alloc, AnyBuffers, BorrowCache, Buffer, CachingError, Device, HasId, Id, Shape, ZeroGrad};
 
 const INVALID_ID: &str = "A matching Buffer does not exist.";
 
@@ -13,12 +9,8 @@
 #[derive(Default)]
 pub struct Gradients {
     pub grads_pool: BorrowCache,
-<<<<<<< HEAD
     pub no_grads_pool: AnyBuffers,
-=======
-    pub no_grads_pool: BorrowCache,
     pub zero_grad_cbs: Vec<(Id, fn(&mut dyn Any, &dyn Any))>,
->>>>>>> 426868ac
 }
 
 impl core::fmt::Debug for Gradients {
@@ -35,7 +27,7 @@
     pub fn zero_grad(&mut self) {
         for (id, cb) in &self.zero_grad_cbs {
             let grad_buf = self.grads_pool.cache.get_mut(id).unwrap();
-            let buf = self.no_grads_pool.cache.get_mut(id).unwrap();
+            let buf = self.no_grads_pool.get_mut(id).unwrap();
             cb(&mut **grad_buf, &**buf);
         }
         // self.grads_pool.cache.clear();
@@ -145,77 +137,6 @@
             .downcast_ref()
             .ok_or(CachingError::InvalidTypeInfo).expect(INVALID_ID)
     }
-<<<<<<< HEAD
-
-    /// Returns the forward [`Buffer`]s lhs and and rhs, and the gradient `Buffer`s lhs_grad, rhs_grad and out_grad.
-    /// Usefull for binary operations.
-    #[deprecated(
-        since = "0.8.0",
-        note = "call .grad() on corresponding buffer"
-    )]
-    #[inline]
-    pub fn get_triple<'a, T, S, D>(
-        &mut self,
-        parents: impl Parents<3>,
-    ) -> LhsRhsOut<'a, '_, T, D, S>
-    where
-        T: 'static,
-        S: Shape,
-        D: Alloc<T> + 'static,
-    {
-        let [lid, rid, oid] = parents.ids();
-
-        let lhs_grad_ptr = self.may_get_mut(lid).unwrap() as *mut _;
-        let lhs_grad = unsafe { &mut *lhs_grad_ptr };
-
-        let rhs_grad_ptr = self.may_get_mut(rid).unwrap() as *mut _;
-        let rhs_grad = unsafe { &mut *rhs_grad_ptr };
-        (
-            self.get_buf_from_no_grad_pool(lid),
-            self.get_buf_from_no_grad_pool(rid),
-            lhs_grad,
-            rhs_grad,
-            self.may_get_ref(oid).unwrap(),
-        )
-    }
-
-    /// Returns the forward [`Buffer`] x and the gradient `Buffer`s x_grad and out_grad.
-    /// Useful for unary operations.
-    ///
-    #[deprecated(
-        since = "0.8.0",
-        note = "call .grad() on corresponding buffer"
-    )]
-    #[inline]
-    pub fn get_double<'a, T, IS, OS, D>(
-        &mut self,
-        // device: &'a D,
-        parents: impl Parents<2>,
-        // (xid, oid): (Id, Id),
-    ) -> (
-        &Buffer<'a, T, D, IS>,
-        &mut Buffer<'a, T, D, IS>,
-        &Buffer<'a, T, D, OS>,
-    )
-    where
-        T: 'static,
-        IS: Shape,
-        OS: Shape,
-        D: Alloc<T> + 'static,
-        D::Data<T, IS>: crate::ShallowCopy,
-    {
-        let [xid, oid] = parents.ids();
-        // self.grads_pool.add_buf_once::<T, _, IS>(device, oid);
-
-        // let x_grad_ptr = self.get_mut(device, xid) as *mut _;
-        let x_grad_ptr = self.may_get_mut(xid).unwrap() as *mut _;
-        let x_grad_mut = unsafe { &mut *x_grad_ptr };
-        let o_grad = self.may_get_ref(oid).unwrap();
-
-        (self.get_buf_from_no_grad_pool(xid), x_grad_mut, o_grad)
-    }
-=======
->>>>>>> 426868ac
 }
 
 #[cfg(test)]
