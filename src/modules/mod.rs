--- conflicted
+++ resolved
@@ -20,12 +20,11 @@
 #[cfg(feature = "lazy")]
 pub use lazy::*;
 
-<<<<<<< HEAD
 #[cfg(feature = "fork")]
 mod fork;
 #[cfg(feature = "fork")]
 pub use fork::*;
-=======
+
 use core::{any::Any, hash::BuildHasher};
 use std::collections::HashMap;
 use crate::{UniqueId, Buffer, PtrConv, Device, Shape, flag::AllocFlag, Id, HasId};
@@ -51,5 +50,4 @@
 #[inline]
 pub fn unregister_buf(cache: &mut HashMap<UniqueId, Box<dyn Any>, impl BuildHasher>, id: Id) {
     cache.remove(&id);
-}
->>>>>>> af67f89a
+}