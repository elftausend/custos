--- conflicted
+++ resolved
@@ -8,17 +8,10 @@
 use core::cell::{Cell, UnsafeCell};
 
 use crate::{
-<<<<<<< HEAD
-    impl_remove_layer, pass_down_add_operation, pass_down_exec_now_module, register_buf_any,
-    unregister_buf_any, AddGradFn, AddLayer, Alloc, Buffer, Device, HasId, IsShapeIndep, Module,
-    OnDropBuffer, OnNewBuffer, Parents, Retrieve, RunModule, Setup, ShallowCopy, Shape,
-    TapeActions,
-=======
     impl_remove_layer, pass_down_add_operation, pass_down_cursor, pass_down_exec_now_module,
     register_buf_any, unregister_buf_any, AddGradFn, AddLayer, Alloc, Buffer, Device, HasId,
-    IsShapeIndep, Module, OnDropBuffer, OnNewBuffer, Parents, PtrType, Retrieve, RunModule, Setup,
-    ShallowCopy, Shape, TapeActions, WrappedData,
->>>>>>> 23e66af8
+    IsShapeIndep, Module, OnDropBuffer, OnNewBuffer, Parents, Retrieve, RunModule, Setup,
+    ShallowCopy, Shape, TapeActions,
 };
 
 use self::wrapper::ReqGradWrapper;
