use crate::{HasId, Id, UpdateArg};

pub trait Parents<const N: usize>: AllParents {
    fn ids(&self) -> [Id; N];
    fn maybe_ids(&self) -> [Option<Id>; N];
}

impl Parents<0> for () {
    #[inline]
    fn ids(&self) -> [Id; 0] {
        []
    }

    #[inline]
    fn maybe_ids(&self) -> [Option<Id>; 0] {
        []
    }
}

impl AllParents for () {}

impl UpdateArg for () {
    #[cfg(not(feature = "no-std"))]
<<<<<<< HEAD
    fn update_arg<B>(
        &mut self,
=======
    fn update_arg(
        _to_update: &mut Self,
>>>>>>> efa548a0
        _id: Option<crate::UniqueId>,
        _buffers: &mut crate::Buffers<B>,
    ) -> crate::Result<()> {
        Ok(())
    }
}

impl<T: HasId> Parents<1> for T {
    #[inline]
    fn ids(&self) -> [Id; 1] {
        [self.id()]
    }

    #[inline]
    fn maybe_ids(&self) -> [Option<Id>; 1] {
        [self.maybe_id()]
    }
}

impl<T: HasId> AllParents for T {}

macro_rules! impl_parents {
    ($num:expr, $($to_impl:ident),+) => {
        impl<$($to_impl: $crate::HasId, )+> Parents<$num> for ($($to_impl,)+) {
            #[inline]
            fn ids(&self) -> [Id; $num] {
                #[allow(non_snake_case)]
                let ($($to_impl,)+) = self;
                [$($to_impl.id(),)+]
            }

            #[inline]
            fn maybe_ids(&self) -> [Option<Id>; $num] {
                #[allow(non_snake_case)]
                let ($($to_impl,)+) = self;
                [$($to_impl.maybe_id(),)+]
            }
        }
        impl<$($to_impl: $crate::HasId, )+> AllParents for ($($to_impl,)+) {}

        impl<$($to_impl: $crate::UpdateArg + $crate::HasId, )+> $crate::UpdateArgs for ($($to_impl,)+) {
            #[cfg(not(feature = "no-std"))]
            fn update_args<B: $crate::AsAny>(&mut self,
                ids: &[Option<$crate::UniqueId>],
                buffers: &mut $crate::Buffers<B>)
             -> crate::Result<()>
             {
                let mut ids = ids.iter();
                #[allow(non_snake_case)]
                let ($($to_impl,)+) = self;
                $($to_impl::update_arg($to_impl, *ids.next().unwrap(), buffers)?;)*
                Ok(())
            }
        }
    };
}

#[cfg(not(feature = "no-std"))]
use std::collections::HashMap;

impl_parents!(2, T, T1);
impl_parents!(3, T, T1, T2);
impl_parents!(4, T, T1, T2, T3);
impl_parents!(5, T, T1, T2, T3, T4);
impl_parents!(6, T, T1, T2, T3, T4, T5);
impl_parents!(7, T, T1, T2, T3, T4, T5, T6);
impl_parents!(8, T, T1, T2, T3, T4, T5, T6, T7);

impl<T: HasId + Copy, const N: usize> Parents<N> for [T; N] {
    #[inline]
    fn ids(&self) -> [Id; N] {
        self.map(|buf| buf.id())
    }

    #[inline]
    fn maybe_ids(&self) -> [Option<Id>; N] {
        self.map(|buf| buf.maybe_id())
    }
}

impl<T: HasId + Copy, const N: usize> AllParents for [T; N] {}

pub trait AllParents {}<|MERGE_RESOLUTION|>--- conflicted
+++ resolved
@@ -21,13 +21,8 @@
 
 impl UpdateArg for () {
     #[cfg(not(feature = "no-std"))]
-<<<<<<< HEAD
     fn update_arg<B>(
-        &mut self,
-=======
-    fn update_arg(
         _to_update: &mut Self,
->>>>>>> efa548a0
         _id: Option<crate::UniqueId>,
         _buffers: &mut crate::Buffers<B>,
     ) -> crate::Result<()> {
