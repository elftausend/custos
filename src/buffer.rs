--- conflicted
+++ resolved
@@ -19,11 +19,8 @@
 
 use crate::{
     flag::AllocFlag, shape::Shape, Alloc, CacheBuf, ClearBuf, CloneBuf, CommonPtrs, Device,
-<<<<<<< HEAD
-    DevicelessAble, MainMemory, Node, PtrType, Read, ShallowCopy, WriteBuf, ToDim, IsShapeIndep,
-=======
-    DevicelessAble, Ident, IsShapeIndep, MainMemory, PtrType, Read, ShallowCopy, WriteBuf,
->>>>>>> c8834cdb
+    DevicelessAble, MainMemory, PtrType, Read, ShallowCopy, WriteBuf, IsShapeIndep,
+    Ident
 };
 
 pub use self::num::Num;
@@ -235,13 +232,6 @@
         self.clone()
     }
 
-<<<<<<< HEAD
-    #[cfg(not(feature="no-std"))]
-    pub fn id(&self) -> crate::Ident {
-        crate::Ident {
-            idx: self.node.ident_idx as usize,
-            len: self.len(),
-=======
     #[inline]
     pub fn id(&self) -> Ident {
         self.ident
@@ -265,7 +255,6 @@
 
         if let Some(device) = self.device {
             device.remove(self.ident)
->>>>>>> c8834cdb
         }
     }
 }
