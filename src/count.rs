use core::ops::{Range, RangeInclusive};

/// Converts ranges into a start and end index.
pub trait AsRangeArg {
    /// Returns the start index of the range.
    fn start(&self) -> usize;
    /// Returns the end index of the range.
    fn end(&self) -> usize;
}

impl AsRangeArg for Range<usize> {
    #[inline]
    fn start(&self) -> usize {
        self.start
    }

    #[inline]
    fn end(&self) -> usize {
        self.end
    }
}

impl AsRangeArg for RangeInclusive<usize> {
    #[inline]
    fn start(&self) -> usize {
        *self.start()
    }

    #[inline]
    fn end(&self) -> usize {
        *self.end() + 1
    }
}

impl AsRangeArg for usize {
    #[inline]
    fn start(&self) -> usize {
        0
    }

    #[inline]
    fn end(&self) -> usize {
        *self
    }
}

impl AsRangeArg for (usize, usize) {
    #[inline]
    fn start(&self) -> usize {
        self.0
    }

    #[inline]
    fn end(&self) -> usize {
        self.1
    }
}

/// `range` resets the cache count in every iteration.
/// The cache count is used to retrieve the same allocation in each iteration.
/// Not adding `range` results in allocating new memory in each iteration,
/// which is only freed when the device is dropped. <br>
<<<<<<< HEAD
/// To disable this caching behaviour, the `realloc` feature can be enabled.
=======
/// To disable this caching behaviour, enable the `realloc` feature.
>>>>>>> 23c36890
///
/// # Example
#[cfg_attr(not(feature = "no-std"), doc = "```")]
#[cfg_attr(feature = "no-std", doc = "```ignore")]
/// use custos::{get_count, range, Ident, bump_count};
///
/// for _ in range(100) { // using only one usize: exclusive range
///     Ident::new(10); // an 'Ident' is created if a Buffer is retrieved from cache.
///     bump_count();
///     assert!(get_count() == 1);
/// }
/// assert!(get_count() == 0);
/// ```
#[inline]
pub fn range<R: AsRangeArg>(range: R) -> Count {
    Count(range.start(), range.end())
}

/// used to reset the cache count
#[derive(Debug, Clone, Copy)]
pub struct Count(pub(super) usize, pub(super) usize);

/// The iterator used for setting the cache count.
#[derive(Debug)]
pub struct CountIntoIter {
    epoch: usize,
    #[cfg(not(feature = "no-std"))]
    idx: usize,
    end: usize,
}

impl Iterator for CountIntoIter {
    type Item = usize;

    fn next(&mut self) -> Option<Self::Item> {
        #[cfg(not(feature = "no-std"))]
        unsafe {
            crate::set_count(self.idx)
        };
        if self.epoch >= self.end {
            return None;
        }
        let epoch = Some(self.epoch);
        self.epoch += 1;
        epoch
    }
}

impl IntoIterator for Count {
    type Item = usize;

    type IntoIter = CountIntoIter;

    #[inline]
    fn into_iter(self) -> Self::IntoIter {
        CountIntoIter {
            epoch: self.0,
            #[cfg(not(feature = "no-std"))]
            idx: crate::get_count(),
            end: self.1,
        }
    }
}

#[cfg(test)]
mod tests {
    use crate::{range, Count, CountIntoIter};

    fn count_iter(iter: &mut CountIntoIter) {
        iter.next();
        assert_eq!(iter.epoch, 1);
        #[cfg(not(feature = "no-std"))]
        assert_eq!(iter.idx, 0);
        assert_eq!(iter.end, 10);

        iter.next();
        assert_eq!(iter.epoch, 2);
        #[cfg(not(feature = "no-std"))]
        assert_eq!(iter.idx, 0);
        assert_eq!(iter.end, 10);
    }

    #[test]
    fn test_count_into_iter() {
        let mut iter = CountIntoIter {
            epoch: 0,
            #[cfg(not(feature = "no-std"))]
            idx: 0,
            end: 10,
        };

        count_iter(&mut iter);
    }

    #[test]
    fn test_count() {
        let count: Count = Count(0, 10);
        count_iter(&mut count.into_iter());
    }

    #[test]
    fn test_range_inclusive() {
        let count: Count = range(0..=9);
        count_iter(&mut count.into_iter());

        for (idx, other) in count.into_iter().zip(0..=9) {
            assert_eq!(idx, other)
        }
    }
}<|MERGE_RESOLUTION|>--- conflicted
+++ resolved
@@ -60,11 +60,7 @@
 /// The cache count is used to retrieve the same allocation in each iteration.
 /// Not adding `range` results in allocating new memory in each iteration,
 /// which is only freed when the device is dropped. <br>
-<<<<<<< HEAD
-/// To disable this caching behaviour, the `realloc` feature can be enabled.
-=======
 /// To disable this caching behaviour, enable the `realloc` feature.
->>>>>>> 23c36890
 ///
 /// # Example
 #[cfg_attr(not(feature = "no-std"), doc = "```")]
