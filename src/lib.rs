--- conflicted
+++ resolved
@@ -78,15 +78,9 @@
 #[cfg(feature = "network")]
 pub use devices::network::Network;
 
-<<<<<<< HEAD
-=======
 #[cfg(feature = "nnapi")]
 pub use devices::nnapi::{AsOperandCode, NnapiDevice};
 
-#[cfg(feature = "autograd")]
-pub use autograd::*;
-
->>>>>>> f66ed5a4
 pub use unary::*;
 
 #[cfg(feature = "cpu")]
@@ -173,99 +167,6 @@
     fn ptrs_mut(&mut self) -> (*mut T, *mut c_void, u64);
 }
 
-<<<<<<< HEAD
-=======
-/// This trait is the base trait for every device.
-pub trait Device: Sized + 'static {
-    /// The type of the pointer that is used for `Buffer`.
-    type Ptr<U, S: Shape>: PtrType;
-    /// The type of the cache.
-    type Cache: CacheAble<Self>;
-    //type Tape: ;
-
-    /// Creates a new device.
-    fn new() -> crate::Result<Self>;
-
-    /// Creates a new [`Buffer`] using `A`.
-    ///
-    /// # Example
-    #[cfg_attr(feature = "cpu", doc = "```")]
-    #[cfg_attr(not(feature = "cpu"), doc = "```ignore")]
-    /// use custos::{CPU, Device};
-    ///
-    /// let device = CPU::new();
-    /// let buf = device.buffer([5, 4, 3]);
-    ///
-    /// assert_eq!(buf.read(), [5, 4, 3]);
-    /// ```
-    fn buffer<'a, T, S: Shape, A>(&'a self, arr: A) -> Buffer<'a, T, Self, S>
-    where
-        Buffer<'a, T, Self, S>: From<(&'a Self, A)>,
-    {
-        Buffer::from((self, arr))
-    }
-
-    /// May allocate a new [`Buffer`] or return an existing one.
-    /// It may use the cache count provided by the cache count (identified by [`Ident`]). <br>
-    /// This depends on the type of cache and enabled features. <br>
-    /// With the `realloc` feature enabled, it is guaranteed that the returned `Buffer` is newly allocated and freed every time.
-    ///
-    /// # Example
-    #[cfg_attr(all(feature = "cpu", not(feature = "realloc")), doc = "```")]
-    #[cfg_attr(all(not(feature = "cpu"), feature = "realloc"), doc = "```ignore")]
-    /// use custos::{Device, CPU, set_count};
-    ///
-    /// let device = CPU::new();
-    ///
-    /// let buf = device.retrieve::<f32, ()>(10, ());
-    ///
-    /// // unsafe, because the next .retrieve call will then return the same buffer
-    /// unsafe { set_count(0) }
-    ///
-    /// let buf_2 = device.retrieve::<f32, ()>(10, ());
-    ///
-    /// assert_eq!(buf.ptr.ptr, buf_2.ptr.ptr);
-    ///
-    /// ```
-    #[inline]
-    fn retrieve<T, S: Shape>(&self, len: usize, add_node: impl AddGraph) -> Buffer<T, Self, S>
-    where
-        for<'a> Self: Alloc<'a, T, S>,
-    {
-        Self::Cache::retrieve(self, len, add_node)
-    }
-
-    /// May return an existing buffer using the provided [`Ident`].
-    /// This function panics if no buffer with the provided `Ident` exists.
-    ///
-    /// # Safety
-    /// This function is unsafe because it is possible to return multiple [`Buffer`] with `Ident` that share the same memory.
-    /// If this function is called twice with the same `Ident`, the returned `Buffer` will be the same.
-    /// Even though the return `Buffer`s are owned, this does not lead to double-frees (see [`AllocFlag`]).
-    #[cfg(feature = "autograd")]
-    #[inline]
-    unsafe fn get_existing_buf<T, S: Shape>(&self, ident: Ident) -> Buffer<T, Self, S> {
-        Self::Cache::get_existing_buf(self, ident).expect("A matching Buffer does not exist.")
-    }
-
-    /// Removes a `Buffer` with the provided [`Ident`] from the cache.
-    /// This function is internally called when a `Buffer` with [`AllocFlag`] `None` is dropped.
-    #[cfg(not(feature = "no-std"))]
-    #[inline]
-    fn remove_from_cache(&self, ident: Ident) {
-        Self::Cache::remove(self, ident);
-    }
-
-    /// Adds a pointer that was allocated by [`Alloc`] to the cache and returns a new corresponding [`Ident`].
-    /// This function is internally called when a `Buffer` with [`AllocFlag`] `None` is created.
-    #[cfg(not(feature = "no-std"))]
-    #[inline]
-    fn add_to_cache<T, S: Shape>(&self, ptr: &Self::Ptr<T, S>) -> Option<Ident> {
-        Self::Cache::add_to_cache(self, ptr)
-    }
-}
-
->>>>>>> f66ed5a4
 /// All type of devices that can create [`Buffer`]s
 pub trait DevicelessAble<'a, T, S: Shape = ()>: Alloc<T> {}
 
