// #![warn(missing_docs)]
#![cfg_attr(feature = "no-std", no_std)]

//! A minimal OpenCL, WGPU, CUDA and host CPU array manipulation engine / framework written in Rust.
//! This crate provides the tools for executing custom array operations with the CPU, as well as with CUDA, WGPU and OpenCL devices.<br>
//! This guide demonstrates how operations can be implemented for the compute devices: [implement_operations.md](implement_operations.md)<br>
//! or to see it at a larger scale, look here [custos-math] or here [sliced].
//!
//! [custos-math]: https://github.com/elftausend/custos-math
//! [sliced]: https://github.com/elftausend/sliced
//!
//! ## [Examples]
//!
//! custos only implements four `Buffer` operations. These would be the `write`, `read`, `copy_slice` and `clear` operations,
//! however, there are also [unary] (device only) operations.<br>
//! On the other hand, [custos-math] implements a lot more operations, including Matrix operations for a custom Matrix struct.<br>
//!
//! [examples]: https://github.com/elftausend/custos/tree/main/examples
//! [unary]: https://github.com/elftausend/custos/blob/main/src/unary.rs
//!
//! Implement an operation for `CPU`:
//! If you want to implement your own operations for all compute devices, consider looking here: [implement_operations.md](implement_operations.md)
//!
#![cfg_attr(feature = "cpu", doc = "```")]
#![cfg_attr(not(feature = "cpu"), doc = "```ignore")]
//! use std::ops::Mul;
//! use custos::prelude::*;
//!
//! pub trait MulBuf<T, S: Shape = (), D: Device = Self>: Sized + Device {
//!     fn mul(&self, lhs: &Buffer<T, D, S>, rhs: &Buffer<T, D, S>) -> Buffer<T, Self, S>;
//! }
//!
//! impl<T, S, D> MulBuf<T, S, D> for CPU
//! where
//!     T: Mul<Output = T> + Copy,
//!     S: Shape,
//!     D: MainMemory,
//! {
//!     fn mul(&self, lhs: &Buffer<T, D, S>, rhs: &Buffer<T, D, S>) -> Buffer<T, CPU, S> {
//!         let mut out = self.retrieve(lhs.len(), (lhs, rhs));
//!
//!         for ((lhs, rhs), out) in lhs.iter().zip(&*rhs).zip(&mut out) {
//!             *out = *lhs * *rhs;
//!         }
//!
//!         out
//!     }
//! }
//! ```
//!
//! A lot more usage examples can be found in the [tests] and [examples] folder.
//!
//! [tests]: https://github.com/elftausend/custos/tree/main/tests
use core::ffi::c_void;

//pub use libs::*;
pub use buffer::*;
pub use devices::*;

pub use error::*;

use flag::AllocFlag;

#[cfg(feature = "cpu")]
pub use devices::cpu::CPU;

#[cfg(feature = "cuda")]
pub use devices::cuda::CUDA;
#[cfg(feature = "opencl")]
pub use devices::opencl::OpenCL;

#[cfg(feature = "wgpu")]
pub use devices::wgpu::WGPU;

#[cfg(feature = "stack")]
pub use devices::stack::Stack;

#[cfg(feature = "network")]
pub use devices::network::Network;

<<<<<<< HEAD
#[cfg(feature = "vulkan")]
pub use devices::vulkan::Vulkan;
=======
#[cfg(feature = "nnapi")]
pub use devices::nnapi::{AsOperandCode, NnapiDevice};
>>>>>>> 1eb9c0cc

pub use unary::*;

#[cfg(feature = "cpu")]
#[macro_use]
pub mod exec_on_cpu;

pub mod devices;

mod buffer;
mod error;

mod cache;

mod device_traits;
mod features;
pub mod flag;
// mod graph;
mod hooks;
mod id;
mod modules;
mod op_traits;
mod parents;
mod ptr_conv;
mod shape;
mod two_way_ops;
mod unary;

pub use cache::*;
pub use device_traits::*;
pub use features::*;
pub use hooks::*;
pub use id::*;
pub use modules::*;
pub use parents::*;
pub use ptr_conv::*;

#[cfg(feature = "static-api")]
pub mod static_api;

pub mod number;
pub use op_traits::*;
pub use shape::*;
pub use two_way_ops::*;

#[cfg(feature = "autograd")]
#[cfg(feature = "opt-cache")]
compile_error!("The `autograd` and `opt-cache` feature are currently incompatible. 
This is because the logic for detecting if a forward buffer is used during gradient calculation isn't implemented yet.");

#[cfg(feature = "autograd")]
#[cfg(feature = "realloc")]
compile_error!("The `autograd` and `realloc` feature are incompatible. 
The automatic differentiation system requires caching of buffers, which is deactivated when using the `realloc` feature.");

#[cfg(all(feature = "realloc", feature = "opt-cache"))]
compile_error!("A typical 'cache' does not exist when the `realloc` feature is enabled.");

#[cfg(test)]
pub fn location() -> &'static core::panic::Location<'static> {
    core::panic::Location::caller()
}

/// This trait is implemented for every pointer type.
pub trait PtrType {
    /// Returns the element count.
    fn size(&self) -> usize;
    /// Returns the [`AllocFlag`].
    fn flag(&self) -> AllocFlag;
}

/// Used to shallow-copy a pointer. Use is discouraged.
pub trait ShallowCopy {
    /// # Safety
    /// Shallow copies of pointers may live longer than the corresponding resource.
    unsafe fn shallow(&self) -> Self;
}

/// custos v5 compatibility for "common pointers".
/// The commmon pointers contain the following pointers: host, opencl and cuda
pub trait CommonPtrs<T> {
    /// Returns the "immutable" common pointers.
    fn ptrs(&self) -> (*const T, *mut c_void, u64);
    /// Returns the mutable common pointers.
    fn ptrs_mut(&mut self) -> (*mut T, *mut c_void, u64);
}

/// All type of devices that can create [`Buffer`]s
pub trait DevicelessAble<'a, T, S: Shape = ()>: Alloc<T> {}

/// Devices that can access the main memory / RAM of the host.
pub trait MainMemory: Device {
    /// Returns the respective immutable host memory pointer
    fn as_ptr<T, S: Shape>(ptr: &Self::Data<T, S>) -> *const T;
    /// Returns the respective mutable host memory pointer
    fn as_ptr_mut<T, S: Shape>(ptr: &mut Self::Data<T, S>) -> *mut T;
}

/// If the `autograd` feature is enabled, then this will be implemented for all types that implement [`TapeActions`].
/// On the other hand, if the `autograd` feature is disabled, no [`Tape`] will be returneable.
#[cfg(feature = "autograd")]
pub trait MayTapeActions: TapeActions {}
#[cfg(feature = "autograd")]
impl<D: crate::TapeActions> MayTapeActions for D {}

/// If the `autograd` feature is enabled, then this will be implemented for all types that implement [`TapeReturn`].
/// On the other hand, if the `autograd` feature is disabled, no [`Tape`] will be returneable.
#[cfg(not(feature = "autograd"))]
pub trait MayTapeActions {}
#[cfg(not(feature = "autograd"))]
impl<D: Device> MayTapeActions for D {}

/// If the OpenCL device selected by the environment variable `CUSTOS_CL_DEVICE_IDX` supports unified memory, then this will be `true`.
/// In your case, this is `false`.
#[cfg(not(unified_cl))]
pub const UNIFIED_CL_MEM: bool = false;

/// If the OpenCL device selected by the environment variable `CUSTOS_CL_DEVICE_IDX` supports unified memory, then this will be `true`.
/// In your case, this is `true`.
#[cfg(unified_cl)]
pub const UNIFIED_CL_MEM: bool = true;

#[cfg(feature = "macro")]
pub use custos_macro::*;

/// A dummy CPU. This only exists to make the code compile when the `cpu` feature is disabled
/// because the CPU is the default type `D` for [`Buffer`]s.
// TODO: Can be replaced with the standard cpu (now)
#[cfg(not(feature = "cpu"))]
pub struct CPU<Mods> {
    modules: Mods,
}

#[cfg(not(feature = "cpu"))]
impl<Mods: OnDropBuffer> Device for CPU<Mods> {
    type Data<U, S: Shape> = crate::Num<U>;

    type Error = crate::DeviceError;

    fn new() -> core::result::Result<Self, Self::Error> {
        #[cfg(feature = "no-std")]
        {
            unimplemented!("CPU is not available. Enable the `cpu` feature to use the CPU.")
        }

        #[cfg(not(feature = "no-std"))]
        Err(crate::DeviceError::CPUDeviceNotAvailable.into())
    }
}

impl_buffer_hook_traits!(CPU);

pub mod prelude {
    //! Typical imports for using custos.

    pub use crate::{
        device_traits::*, features::*, modules::*, number::*, shape::*, Alloc, Buffer, CDatatype,
        ClearBuf, CloneBuf, CopySlice, Device, Error, MainMemory,
        /* MayTapeReturn, */ MayToCLSource, Read, ShallowCopy, WithShape, WriteBuf,
    };

    #[cfg(feature = "cpu")]
    pub use crate::{exec_on_cpu::*, CPU};

    // TODO
    // #[cfg(not(feature = "no-std"))]
    // pub use crate::{cache::CacheReturn, get_count, set_count, Cache};

    #[cfg(feature = "opencl")]
    pub use crate::opencl::{chosen_cl_idx, enqueue_kernel, CLBuffer, OpenCL, CL};

    #[cfg(feature = "opencl")]
    #[cfg(unified_cl)]
    pub use crate::{opencl::construct_buffer, UnifiedMemChain};

    #[cfg(feature = "stack")]
    pub use crate::stack::Stack;

    #[cfg(feature = "nnapi")]
    pub use crate::nnapi::NnapiDevice;

    #[cfg(feature = "network")]
    pub use crate::network::{Network, NetworkArray};

    #[cfg(feature = "wgpu")]
    pub use crate::wgpu::{launch_shader, WGPU};

    #[cfg(feature = "cuda")]
    pub use crate::cuda::{chosen_cu_idx, launch_kernel1d, CUDA};
}

#[cfg(test)]
mod tests {

    #[cfg(feature = "cpu")]
    #[test]
    fn test_buffer_from_device() {
        use crate::{Base, Device, CPU};

        let device = CPU::<Base>::new();
        let buf = device.buffer([1, 2, 3]);

        assert_eq!(buf.read(), [1, 2, 3])
    }
}<|MERGE_RESOLUTION|>--- conflicted
+++ resolved
@@ -78,13 +78,10 @@
 #[cfg(feature = "network")]
 pub use devices::network::Network;
 
-<<<<<<< HEAD
 #[cfg(feature = "vulkan")]
 pub use devices::vulkan::Vulkan;
-=======
 #[cfg(feature = "nnapi")]
 pub use devices::nnapi::{AsOperandCode, NnapiDevice};
->>>>>>> 1eb9c0cc
 
 pub use unary::*;
 
