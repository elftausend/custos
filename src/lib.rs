#![cfg_attr(feature = "no-std", no_std)]

//! A minimal OpenCL, CUDA and host CPU array manipulation engine / framework written in Rust.
//! This crate provides the tools for executing custom array operations with the CPU, as well as with CUDA and OpenCL devices.<br>
//! This guide demonstrates how operations can be implemented for the compute devices: [implement_operations.md](implement_operations.md)<br>
//! or to see it at a larger scale, look here: [custos-math]
//!
//! ## [Examples]
//!
//! [examples]: https://github.com/elftausend/custos/tree/main/examples
//!
//! Using the host CPU as the compute device:
//!
//! [cpu_readme.rs]
//!
//! [cpu_readme.rs]: https://github.com/elftausend/custos/blob/main/examples/cpu_readme.rs
//!
#![cfg_attr(feature = "cpu", doc = "```")]
#![cfg_attr(not(feature = "cpu"), doc = "```ignore")]
//! use custos::{CPU, ClearBuf, Read, Buffer};
//!
//! let device = CPU::new();
//! let mut a = Buffer::from(( &device, [1, 2, 3, 4, 5, 6]));
//!     
//! // specify device for operation
//! device.clear(&mut a);
//! assert_eq!(device.read(&a), [0; 6]);
//!
//! let device = CPU::new();
//!
//! let mut a = Buffer::from(( &device, [1, 2, 3, 4, 5, 6]));
//! a.clear();
//!
//! assert_eq!(a.read(), vec![0; 6]);
//! ```
use core::ffi::c_void;

//pub use libs::*;
pub use buffer::*;
pub use count::*;
pub use devices::*;

pub use error::*;

use flag::AllocFlag;
pub use graph::*;

#[cfg(feature = "cpu")]
pub use devices::cpu::CPU;

#[cfg(feature = "cuda")]
pub use devices::cuda::CUDA;
#[cfg(feature = "opencl")]
pub use devices::opencl::OpenCL;

#[cfg(feature = "wgpu")]
pub use devices::wgpu::WGPU;

#[cfg(feature = "stack")]
pub use devices::stack::Stack;

#[cfg(feature = "network")]
pub use devices::network::Network;

#[cfg(feature = "autograd")]
pub use autograd::*;

pub mod devices;

mod buffer;
mod count;
mod error;

pub mod flag;
mod graph;
mod op_traits;
mod shape;
mod two_way_ops;

#[cfg(feature = "static-api")]
pub mod static_api;

#[cfg(feature = "autograd")]
mod autograd;
pub mod number;
pub use op_traits::*;
pub use shape::*;
pub use two_way_ops::*;

pub trait PtrType {
    fn len(&self) -> usize;
    fn flag(&self) -> AllocFlag;
}

pub trait ShallowCopy {
    unsafe fn shallow(&self) -> Self;
}

pub trait CommonPtrs<T> {
    fn ptrs(&self) -> (*const T, *mut c_void, u64);
    fn ptrs_mut(&mut self) -> (*mut T, *mut c_void, u64);
}

pub trait Device: Sized {
    type Ptr<U, S: Shape>: PtrType; //const B: usize, const C: usize
    type Cache: CacheAble<Self>;
    //type Tape;

    fn new() -> crate::Result<Self>;

    #[inline]
    fn retrieve<T, S: Shape>(
        &self,
        len: usize, /*add_node: impl AddGraph*/
    ) -> Buffer<T, Self, S>
    where
        for<'a> Self: Alloc<'a, T, S>,
    {
        Self::Cache::retrieve(self, len)
    }

    #[inline]
    fn get_like<T, S: Shape>(&self, ident: Ident) -> Buffer<T, Self, S>
    where
        for<'a> Self: Alloc<'a, T, S>,
    {
        Self::Cache::get_like(self, ident)
    }

    #[inline]
    fn get_existing_buf<T, S: Shape>(&self, ident: Ident) -> Buffer<T, Self, S> {
        Self::Cache::get_existing_buf(self, ident)
    }

    #[inline]
    fn remove(&self, ident: Ident) {
        Self::Cache::remove(self, ident);
    }

    #[inline]
    fn add_to_cache<T, S: Shape>(&self, ptr: &Self::Ptr<T, S>) -> Ident {
        Self::Cache::add_to_cache(self, ptr)
    }
}

pub trait DevicelessAble<'a, T, S: Shape = ()>: Alloc<'a, T, S> {}

pub trait MainMemory: Device {
    fn as_ptr<T, S: Shape>(ptr: &Self::Ptr<T, S>) -> *const T;
    fn as_ptr_mut<T, S: Shape>(ptr: &mut Self::Ptr<T, S>) -> *mut T;
}

/// This trait is for allocating memory on the implemented device.
///
/// # Example
<<<<<<< HEAD
#[cfg_attr(feature = "cpu", doc = "```")]
#[cfg_attr(not(feature = "cpu"), doc = "```ignore")]
/// use custos::{CPU, Alloc, Buffer, Read, flag::AllocFlag, GraphReturn, cpu::CPUPtr};
=======
/// ```
/// use custos::{CPU, Alloc, Buffer, Read, flag::AllocFlag, GraphReturn, cpu::CPUPtr, Ident};
>>>>>>> c8834cdb
///
/// let device = CPU::new();
/// let ptr = Alloc::<f32>::alloc(&device, 12, AllocFlag::None);
///
/// let buf: Buffer = Buffer {
///     ident: Ident::new_bumped(ptr.len),
///     ptr,
///     device: Some(&device),
/// };
/// assert_eq!(vec![0.; 12], device.read(&buf));
/// ```
pub trait Alloc<'a, T, S: Shape = ()>: Device {
    /// Allocate memory on the implemented device.
    /// # Example
<<<<<<< HEAD
    #[cfg_attr(feature = "cpu", doc = "```")]
    #[cfg_attr(not(feature = "cpu"), doc = "```ignore")]
    /// use custos::{CPU, Alloc, Buffer, Read, flag::AllocFlag, GraphReturn, cpu::CPUPtr};
=======
    /// ```
    /// use custos::{CPU, Alloc, Buffer, Read, flag::AllocFlag, GraphReturn, cpu::CPUPtr, Ident};
>>>>>>> c8834cdb
    ///
    /// let device = CPU::new();
    /// let ptr = Alloc::<f32>::alloc(&device, 12, AllocFlag::None);
    ///
    /// let buf: Buffer = Buffer {
    ///     ident: Ident::new_bumped(ptr.len),
    ///     ptr,
    ///     device: Some(&device),
    /// };
    /// assert_eq!(vec![0.; 12], device.read(&buf));
    /// ```
    fn alloc(&'a self, len: usize, flag: AllocFlag) -> <Self as Device>::Ptr<T, S>;

    /// Allocate new memory with data
    /// # Example
<<<<<<< HEAD
    #[cfg_attr(feature = "cpu", doc = "```")]
    #[cfg_attr(not(feature = "cpu"), doc = "```ignore")]
    /// use custos::{CPU, Alloc, Buffer, Read, GraphReturn, cpu::CPUPtr};
=======
    /// ```
    /// use custos::{CPU, Alloc, Buffer, Read, GraphReturn, cpu::CPUPtr, Ident};
>>>>>>> c8834cdb
    ///
    /// let device = CPU::new();
    /// let ptr = Alloc::<i32>::with_slice(&device, &[1, 5, 4, 3, 6, 9, 0, 4]);
    ///
    /// let buf: Buffer<i32, CPU> = Buffer {
    ///     ident: Ident::new_bumped(ptr.len),
    ///     ptr,
    ///     device: Some(&device),
    /// };
    /// assert_eq!(vec![1, 5, 4, 3, 6, 9, 0, 4], device.read(&buf));
    /// ```
    fn with_slice(&'a self, data: &[T]) -> <Self as Device>::Ptr<T, S>
    where
        T: Clone;

    /// If the vector `vec` was allocated previously, this function can be used in order to reduce the amount of allocations, which may be faster than using a slice of `vec`.
    #[inline]
    #[cfg(not(feature = "no-std"))]
    fn alloc_with_vec(&'a self, vec: Vec<T>) -> <Self as Device>::Ptr<T, S>
    where
        T: Clone,
    {
        self.with_slice(&vec)
    }

    #[inline]
    fn with_array(&'a self, array: S::ARR<T>) -> <Self as Device>::Ptr<T, S>
    where
        T: Clone,
    {
        let stack_array = StackArray::<S, T>::from_array(array);
        self.with_slice(unsafe {stack_array.flatten()})
    }
}

#[cfg(feature = "autograd")]
pub trait MayTapeReturn: crate::TapeReturn {}
#[cfg(feature = "autograd")]
impl<D: crate::TapeReturn> MayTapeReturn for D {}

#[cfg(not(feature = "autograd"))]
pub trait MayTapeReturn {}
#[cfg(not(feature = "autograd"))]
impl<D> MayTapeReturn for D {}

#[cfg(not(unified_cl))]
pub const UNIFIED_CL_MEM: bool = false;

#[cfg(unified_cl)]
pub const UNIFIED_CL_MEM: bool = true;

#[cfg(feature = "macro")]
pub use custos_macro::impl_stack;

pub mod prelude {
    pub use crate::{
        cached, number::*, range, shape::*, Alloc, Buffer, CDatatype, CacheBuf, ClearBuf, Device,
<<<<<<< HEAD
        GraphReturn, Read, ShallowCopy, WithShape, WriteBuf, CopySlice, MainMemory
=======
        GraphReturn, Ident, Read, ShallowCopy, WithShape, WriteBuf,
>>>>>>> c8834cdb
    };

    #[cfg(feature = "cpu")]
    pub use crate::{cpu::cpu_cached, CPU};

    #[cfg(not(feature = "no-std"))]
    pub use crate::{cache::CacheReturn, get_count, set_count, Cache};

    #[cfg(feature = "opencl")]
    pub use crate::opencl::{enqueue_kernel, CLBuffer, OpenCL, CL};

    #[cfg(feature = "opencl")]
    #[cfg(unified_cl)]
    #[cfg(not(feature = "realloc"))]
    pub use crate::opencl::{cl_cached, construct_buffer, to_unified};

    #[cfg(feature = "stack")]
    pub use crate::stack::Stack;

    #[cfg(feature = "network")]
    pub use crate::network::{Network, NetworkArray};

    #[cfg(feature = "wgpu")]
    pub use crate::wgpu::{WGPU, launch_shader};

    #[cfg(feature = "cuda")]
    pub use crate::cuda::{launch_kernel1d, CUBuffer, CU, CUDA};
}<|MERGE_RESOLUTION|>--- conflicted
+++ resolved
@@ -153,14 +153,9 @@
 /// This trait is for allocating memory on the implemented device.
 ///
 /// # Example
-<<<<<<< HEAD
 #[cfg_attr(feature = "cpu", doc = "```")]
 #[cfg_attr(not(feature = "cpu"), doc = "```ignore")]
-/// use custos::{CPU, Alloc, Buffer, Read, flag::AllocFlag, GraphReturn, cpu::CPUPtr};
-=======
-/// ```
 /// use custos::{CPU, Alloc, Buffer, Read, flag::AllocFlag, GraphReturn, cpu::CPUPtr, Ident};
->>>>>>> c8834cdb
 ///
 /// let device = CPU::new();
 /// let ptr = Alloc::<f32>::alloc(&device, 12, AllocFlag::None);
@@ -175,14 +170,9 @@
 pub trait Alloc<'a, T, S: Shape = ()>: Device {
     /// Allocate memory on the implemented device.
     /// # Example
-<<<<<<< HEAD
     #[cfg_attr(feature = "cpu", doc = "```")]
     #[cfg_attr(not(feature = "cpu"), doc = "```ignore")]
-    /// use custos::{CPU, Alloc, Buffer, Read, flag::AllocFlag, GraphReturn, cpu::CPUPtr};
-=======
-    /// ```
     /// use custos::{CPU, Alloc, Buffer, Read, flag::AllocFlag, GraphReturn, cpu::CPUPtr, Ident};
->>>>>>> c8834cdb
     ///
     /// let device = CPU::new();
     /// let ptr = Alloc::<f32>::alloc(&device, 12, AllocFlag::None);
@@ -198,14 +188,9 @@
 
     /// Allocate new memory with data
     /// # Example
-<<<<<<< HEAD
     #[cfg_attr(feature = "cpu", doc = "```")]
     #[cfg_attr(not(feature = "cpu"), doc = "```ignore")]
-    /// use custos::{CPU, Alloc, Buffer, Read, GraphReturn, cpu::CPUPtr};
-=======
-    /// ```
     /// use custos::{CPU, Alloc, Buffer, Read, GraphReturn, cpu::CPUPtr, Ident};
->>>>>>> c8834cdb
     ///
     /// let device = CPU::new();
     /// let ptr = Alloc::<i32>::with_slice(&device, &[1, 5, 4, 3, 6, 9, 0, 4]);
@@ -263,11 +248,7 @@
 pub mod prelude {
     pub use crate::{
         cached, number::*, range, shape::*, Alloc, Buffer, CDatatype, CacheBuf, ClearBuf, Device,
-<<<<<<< HEAD
-        GraphReturn, Read, ShallowCopy, WithShape, WriteBuf, CopySlice, MainMemory
-=======
-        GraphReturn, Ident, Read, ShallowCopy, WithShape, WriteBuf,
->>>>>>> c8834cdb
+        GraphReturn, Ident, Read, ShallowCopy, WithShape, WriteBuf, CopySlice, MainMemory
     };
 
     #[cfg(feature = "cpu")]
