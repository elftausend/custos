<<<<<<< HEAD
use crate::{impl_buffer_hook_traits, Base, Buffer, Device, WrappedData, Shape, Unit};
=======
use crate::{Base, Buffer, Device, OnDropBuffer, Shape, Unit, impl_buffer_hook_traits};
>>>>>>> 95224396

/// A dummy CPU. This only exists to make the code compile when the `cpu` feature is disabled
/// because the CPU is the default type `D` for [`Buffer`]s.
// TODO: Can be replaced with the standard cpu (now)
pub struct CPU<Mods = Base> {
    modules: Mods,
}

impl<Mods: WrappedData> Device for CPU<Mods> {
    type Data<'a, U: Unit, S: Shape> = Mods::Wrap<'a, U, crate::Num<U>>;
    type Base<T: Unit, S: Shape> = crate::Num<T>;
    type Error = crate::DeviceError;

    fn new() -> core::result::Result<Self, Self::Error> {
        #[cfg(not(feature = "std"))]
        {
            unimplemented!("CPU is not available. Enable the `cpu` feature to use the CPU.")
        }

        #[cfg(feature = "std")]
        Err(crate::DeviceError::CPUDeviceNotAvailable.into())
    }

    fn default_base_to_data<'a, T: Unit, S: Shape>(&'a self, base: Self::Base<T, S>) -> Self::Data<'a, T, S> {
        self.modules.wrap_in_base(base)
    }

    fn default_base_to_data_unbound<'a, T: Unit, S: Shape>(&self, base: Self::Base<T, S>) -> Self::Data<'a, T, S> {
        self.modules.wrap_in_base_unbound(base)
    }

    fn wrap_to_data<'a, T: Unit, S: Shape>(
        &self,
        wrap: Self::Wrap<'a, T, Self::Base<T, S>>,
    ) -> Self::Data<'a, T, S> {
        wrap
    }

    fn data_as_wrap<'a, 'b, T: Unit, S: Shape>(
        data: &'b Self::Data<'a, T, S>,
    ) -> &'b Self::Wrap<'a, T, Self::Base<T, S>> {
        data
    }

    fn data_as_wrap_mut<'a, 'b, T: Unit, S: Shape>(
        data: &'b mut Self::Data<'a, T, S>,
    ) -> &'b mut Self::Wrap<'a, T, Self::Base<T, S>> {
        data
    }
}

impl_buffer_hook_traits!(CPU);
crate::impl_wrapped_data!(CPU);<|MERGE_RESOLUTION|>--- conflicted
+++ resolved
@@ -1,8 +1,4 @@
-<<<<<<< HEAD
-use crate::{impl_buffer_hook_traits, Base, Buffer, Device, WrappedData, Shape, Unit};
-=======
-use crate::{Base, Buffer, Device, OnDropBuffer, Shape, Unit, impl_buffer_hook_traits};
->>>>>>> 95224396
+use crate::{impl_buffer_hook_traits, Base, Buffer, Device, Shape, Unit, WrappedData};
 
 /// A dummy CPU. This only exists to make the code compile when the `cpu` feature is disabled
 /// because the CPU is the default type `D` for [`Buffer`]s.
@@ -26,11 +22,17 @@
         Err(crate::DeviceError::CPUDeviceNotAvailable.into())
     }
 
-    fn default_base_to_data<'a, T: Unit, S: Shape>(&'a self, base: Self::Base<T, S>) -> Self::Data<'a, T, S> {
+    fn default_base_to_data<'a, T: Unit, S: Shape>(
+        &'a self,
+        base: Self::Base<T, S>,
+    ) -> Self::Data<'a, T, S> {
         self.modules.wrap_in_base(base)
     }
 
-    fn default_base_to_data_unbound<'a, T: Unit, S: Shape>(&self, base: Self::Base<T, S>) -> Self::Data<'a, T, S> {
+    fn default_base_to_data_unbound<'a, T: Unit, S: Shape>(
+        &self,
+        base: Self::Base<T, S>,
+    ) -> Self::Data<'a, T, S> {
         self.modules.wrap_in_base_unbound(base)
     }
 
