--- conflicted
+++ resolved
@@ -1,8 +1,4 @@
-<<<<<<< HEAD
-use crate::{Alloc, Buffer, Device, Read, IsShapeIndep};
-=======
 use crate::{Alloc, Buffer, Device, Read};
->>>>>>> c8834cdb
 
 use super::{static_cpu, StaticDevice};
 
@@ -24,12 +20,7 @@
     #[inline]
     pub fn to_dev<D>(self) -> Buffer<'static, T, D, ()>
     where
-<<<<<<< HEAD
-        D: StaticGPU + Alloc<'static, T, ()> + IsShapeIndep, // should remove IsShapeIndep in autograd branch
-        <D as Device>::Ptr<T, ()>: Default,
-=======
         D: StaticDevice + Alloc<'static, T>,
->>>>>>> c8834cdb
     {
         Buffer::from((D::as_static(), self.as_slice()))
     }
