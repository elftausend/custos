--- conflicted
+++ resolved
@@ -1,8 +1,4 @@
-<<<<<<< HEAD
-use crate::{shape::Shape, Alloc, Buffer, Dim1, Dim2, prelude::Number};
-=======
-use crate::{shape::Shape, Alloc, Buffer, Ident};
->>>>>>> c8834cdb
+use crate::{shape::Shape, Alloc, Buffer, Dim1, Dim2, prelude::Number, Ident};
 
 pub trait WithShape<D, C> {
     fn with(device: D, array: C) -> Self;
@@ -43,9 +39,9 @@
 {
     fn with(device: &'a D, array: [[T; A]; B]) -> Self {
         Buffer {
+            ident: Ident::new_bumped(B*A),
             ptr: device.with_array(array),
             device: Some(device),
-            node: Default::default(),
         }
     }
 }
@@ -57,9 +53,9 @@
 {
     fn with(device: &'a D, array: &[[T; A]; B]) -> Self {
         Buffer {
+            ident: Ident::new_bumped(B*A),
             ptr: device.with_array(*array),
             device: Some(device),
-            node: Default::default(),
         }
     }
 }
