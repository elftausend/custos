use custos::{opencl::enqueue_kernel, Buffer, CDatatype, OpenCL, Retriever, Shape, OnDropBuffer};

use super::ElementWise;

pub fn cl_element_wise<Mods: OnDropBuffer, T, S: Shape>(
    device: &OpenCL<Mods>,
    lhs: &Buffer<T, OpenCL<Mods>, S>,
    rhs: &Buffer<T, OpenCL<Mods>, S>,
    out: &mut Buffer<T, OpenCL<Mods>, S>,
    op: &str,
) -> custos::Result<()>
where
    T: CDatatype,
{
    let src = format!(
        "__kernel void cl_ew(__global {datatype}* lhs, __global {datatype}* rhs, __global {datatype}* out) {{
            size_t idx = get_global_id(0);

            out[idx] = lhs[idx] {op} rhs[idx];
        }}"
    , datatype=T::C_DTYPE_STR);

    enqueue_kernel(device, &src, [lhs.len(), 0, 0], None, &[lhs, rhs, out])?;
    Ok(())
}

impl<T: CDatatype, S: Shape> ElementWise<T, OpenCL, S> for OpenCL {
    #[inline]
    fn add(&self, lhs: &Buffer<T, OpenCL, S>, rhs: &Buffer<T, OpenCL, S>) -> Buffer<T, OpenCL, S> {
        let mut out = self.retrieve(lhs.len(), ());
        cl_element_wise(self, lhs, rhs, &mut out, "+").unwrap();
        out
    }

    #[inline]
    fn mul(&self, lhs: &Buffer<T, OpenCL, S>, rhs: &Buffer<T, OpenCL, S>) -> Buffer<T, OpenCL, S> {
        let mut out = self.retrieve(lhs.len(), ());
        cl_element_wise(self, lhs, rhs, &mut out, "*").unwrap();
        out
    }
}

#[cfg(test)]
mod tests {
    use custos::{prelude::chosen_cl_idx, Base, Buffer, OpenCL, Retriever, WithShape, CPU, Cached};

    use crate::demo_impl::cpu::cpu_element_wise;

    #[test]
    fn test_cl_element_wise() {
        use super::cl_element_wise;

        let device = OpenCL::<Base>::new(chosen_cl_idx()).unwrap();

        let lhs = Buffer::with(&device, [1, 2, 3, 4]);
        let rhs = Buffer::with(&device, [4, 1, 9, 4]);

        let mut out = device.retrieve(lhs.len(), ());

        cl_element_wise(&device, &lhs, &rhs, &mut out, "+").unwrap();

        assert_eq!(out.read(), &[5, 3, 12, 8]);
    }

    const SIZE: usize = 164383; 
    const TIMES: usize = 100;

    #[test]
    fn test_element_wise_large_bufs_cl() {
        use super::cl_element_wise;

<<<<<<< HEAD
        let device = OpenCL::<Cached<Base>>::new(chosen_cl_idx()).unwrap();

        let lhs = Buffer::from((&device, vec![1.0f32; SIZE]));
        let rhs = Buffer::from((&device, vec![4.0; SIZE]));
=======
        let device = OpenCL::new(1).unwrap();

        println!("device name: {:?}", device.name());
>>>>>>> 23c36890

        let lhs = Buffer::<_, _, ()>::from((&device, vec![1f32; SIZE]));
        let rhs = Buffer::<_, _, ()>::from((&device, vec![4f32; SIZE]));

        let mut out = device.retrieve::<f32, ()>(lhs.len(), ());

        let start = std::time::Instant::now();

        for _ in 0..TIMES {
            cl_element_wise::<_, _, ()>(&device, &lhs, &rhs, &mut out, "+").unwrap();
        }

        println!("ocl: {:?}", start.elapsed());

<<<<<<< HEAD
        assert_eq!(out.read(), &[5.0; SIZE]);
=======
        assert_eq!(out.read(), &[5f32; SIZE]);
>>>>>>> 23c36890
    }

    #[test]
    fn test_element_wise_large_bufs_cpu() {
        let device = CPU::<Base>::new();

<<<<<<< HEAD
        let lhs = Buffer::<_>::from((&device, vec![1.0f32; SIZE]));
        let rhs = Buffer::<_>::from((&device, vec![4.0; SIZE]));

        let mut out = device.retrieve::<(), 0>(lhs.len(), ());
=======
        let lhs = Buffer::<_>::from((&device, vec![1f32; SIZE]));
        let rhs = Buffer::<_>::from((&device, vec![4f32; SIZE]));

        let mut out = device.retrieve::<f32, ()>(lhs.len(), ());
>>>>>>> 23c36890

        let start = std::time::Instant::now();
        for _ in 0..TIMES {
            cpu_element_wise(&lhs, &rhs, &mut out, |out, lhs, rhs| *out = lhs + rhs);
        }

        println!("cpu: {:?}", start.elapsed());
<<<<<<< HEAD
        assert_eq!(out.as_slice(), &[5.0; SIZE]);
=======
        assert_eq!(out.as_slice(), &[5.; SIZE]);
>>>>>>> 23c36890
    }
}<|MERGE_RESOLUTION|>--- conflicted
+++ resolved
@@ -69,16 +69,10 @@
     fn test_element_wise_large_bufs_cl() {
         use super::cl_element_wise;
 
-<<<<<<< HEAD
         let device = OpenCL::<Cached<Base>>::new(chosen_cl_idx()).unwrap();
 
         let lhs = Buffer::from((&device, vec![1.0f32; SIZE]));
         let rhs = Buffer::from((&device, vec![4.0; SIZE]));
-=======
-        let device = OpenCL::new(1).unwrap();
-
-        println!("device name: {:?}", device.name());
->>>>>>> 23c36890
 
         let lhs = Buffer::<_, _, ()>::from((&device, vec![1f32; SIZE]));
         let rhs = Buffer::<_, _, ()>::from((&device, vec![4f32; SIZE]));
@@ -93,28 +87,17 @@
 
         println!("ocl: {:?}", start.elapsed());
 
-<<<<<<< HEAD
         assert_eq!(out.read(), &[5.0; SIZE]);
-=======
-        assert_eq!(out.read(), &[5f32; SIZE]);
->>>>>>> 23c36890
     }
 
     #[test]
     fn test_element_wise_large_bufs_cpu() {
         let device = CPU::<Base>::new();
 
-<<<<<<< HEAD
         let lhs = Buffer::<_>::from((&device, vec![1.0f32; SIZE]));
         let rhs = Buffer::<_>::from((&device, vec![4.0; SIZE]));
 
         let mut out = device.retrieve::<(), 0>(lhs.len(), ());
-=======
-        let lhs = Buffer::<_>::from((&device, vec![1f32; SIZE]));
-        let rhs = Buffer::<_>::from((&device, vec![4f32; SIZE]));
-
-        let mut out = device.retrieve::<f32, ()>(lhs.len(), ());
->>>>>>> 23c36890
 
         let start = std::time::Instant::now();
         for _ in 0..TIMES {
@@ -122,10 +105,6 @@
         }
 
         println!("cpu: {:?}", start.elapsed());
-<<<<<<< HEAD
         assert_eq!(out.as_slice(), &[5.0; SIZE]);
-=======
-        assert_eq!(out.as_slice(), &[5.; SIZE]);
->>>>>>> 23c36890
     }
 }