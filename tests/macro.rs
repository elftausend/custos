#[cfg(feature = "cuda")]
use custos::prelude::*;
#[cfg(feature = "cuda")]
#[cfg(feature = "macro")]
use custos_macro::cuda;

#[cfg(feature = "macro")]
#[cfg(feature = "cuda")]
#[test]
fn test_cuda_macro() {
    // let ptx = cuda!(
    //     template<typename T>
    //     __global__ void add(T* lhs, T* rhs, T* out, int size) {
    //         int idx = blockIdx.x * blockDim.x + threadIdx.x;

    //         if (idx >= size) {
    //             return;
    //         }

    //         out[idx] = lhs[idx] + rhs[idx];
    //     }
    // );

    // println!("ptx: {ptx}");
    // return;

    // generic kernel
    /*let ptx = cuda!(
        extern "C" __global__ void add(int* lhs, int* rhs, int* out, int size) {
            int idx = blockIdx.x * blockDim.x + threadIdx.x;

            if (idx >= size) {
                return;
            }

            out[idx] = lhs[idx] + rhs[idx];
        }
    );

    println!("ptx: {ptx}");*/

    /*let ptx = r#"extern "C" __global__ void add(int* lhs, int* rhs, int* out, int size) {
        int idx = blockIdx.x * blockDim.x + threadIdx.x;

        if (idx >= size) {
            return;
        }

        out[idx] = lhs[idx] + rhs[idx];
    }"#;*/
    let device = CUDA::<Base>::new(0).unwrap();

    let lhs = Buffer::from((&device, [1, 2, 3, 4, 5]));
    let rhs = Buffer::from((&device, [1, 2, 3, 4, 5]));

    let mut out = Buffer::<i32, _>::new(&device, lhs.len());

<<<<<<< HEAD
    // device
    //     .launch_kernel1d(lhs.len(), ptx, "add", &[&lhs, &rhs, &mut out, &lhs.len()])
    //     .unwrap();*
=======
    device
        .launch_kernel1d(lhs.len(), ptx, "add", &[&lhs, &rhs, &mut out, &lhs.len()])
        .unwrap();
    */
>>>>>>> ac8f2ead
}<|MERGE_RESOLUTION|>--- conflicted
+++ resolved
@@ -54,15 +54,9 @@
     let rhs = Buffer::from((&device, [1, 2, 3, 4, 5]));
 
     let mut out = Buffer::<i32, _>::new(&device, lhs.len());
-
-<<<<<<< HEAD
+  
     // device
     //     .launch_kernel1d(lhs.len(), ptx, "add", &[&lhs, &rhs, &mut out, &lhs.len()])
     //     .unwrap();*
-=======
-    device
-        .launch_kernel1d(lhs.len(), ptx, "add", &[&lhs, &rhs, &mut out, &lhs.len()])
-        .unwrap();
-    */
->>>>>>> ac8f2ead
+
 }