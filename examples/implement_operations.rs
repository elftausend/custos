use custos::{Buffer, CDatatype, Cache, CPU};

#[cfg(feature = "opencl")]
use custos::{opencl::enqueue_kernel, OpenCL};

#[cfg(feature = "cuda")]
use custos::{cuda::launch_kernel1d, CUDA};

/// AddBuf will be implemented for all compute devices.
pub trait AddBuf<T>: Sized {
    /// This operation perfoms element-wise addition.
    fn add(&self, lhs: &Buffer<T, Self>, rhs: &Buffer<T, Self>) -> Buffer<T, Self>;
    // ... you can add more operations if you want to do that.
}

// Host CPU implementation
impl<T> AddBuf<T> for CPU
where
<<<<<<< HEAD
    T: Copy + std::ops::Add<Output = T>,
=======
    T: Copy + std::ops::Add<Output = T>, // you can use the custos::Number trait.
                                         // This trait is implemented for all number types (usize, i16, f32, ...)
>>>>>>> 1d5c2859
{
    // you can use the custos::Number trait. This trait is implemented for all number types (usize, i16, f32, ...)
    fn add(&self, lhs: &Buffer<T, CPU>, rhs: &Buffer<T, CPU>) -> Buffer<T, CPU> {
        let len = std::cmp::min(lhs.len, rhs.len);

        // this returns a previously allocated buffer.
        // You can deactivate the caching behaviour by adding the "realloc" feature
        // to the custos feature list in the Cargo.toml.
        let mut out = Cache::get(self, len, [lhs.node.idx, rhs.node.idx]);

        // By default, the Buffer dereferences to a slice.
        // Therefore, standard indexing can be used.
        // You can pass a CPU Buffer to a function that takes a slice as a parameter, too.
        // However, the Buffer must be created via a CPU.
        for i in 0..len {
            out[i] = lhs[i] + rhs[i];
        }
        out
    }
}

#[cfg(feature = "opencl")]
// OpenCL implementation
impl<T> AddBuf<T> for OpenCL
where
    T: CDatatype, // the custos::CDatatype trait is used to
{
    // get the OpenCL C type string for creating generic OpenCL kernels.
    fn add(&self, lhs: &Buffer<T, OpenCL>, rhs: &Buffer<T, OpenCL>) -> Buffer<T, OpenCL> {
        // generic OpenCL kernel
        let src = format!("
            __kernel void add(__global const {datatype}* lhs, __global const {datatype}* rhs, __global {datatype}* out) 
            {{
                size_t id = get_global_id(0);
                out[id] = lhs[id] + rhs[id];
            }}
        ", datatype=T::as_c_type_str());

        let len = std::cmp::min(lhs.len, rhs.len);
        let out = Cache::get::<T, OpenCL>(self, len, [lhs.node.idx, rhs.node.idx]);

        // In the background, the kernel is compiled once. After that, it will be reused for every iteration.
        // The cached kernels are released (or freed) when the underlying CLDevice is dropped.
        // The arguments are specified with a slice of buffers and/or numbers.
        enqueue_kernel(self, &src, [len, 0, 0], None, &[&lhs, &rhs, &out]).unwrap();
        out
    }
}

#[cfg(feature = "cuda")]
// CUDA Implementation
impl<T: CDatatype> AddBuf<T> for CUDA {
    fn add(&self, lhs: &Buffer<T, CUDA>, rhs: &Buffer<T, CUDA>) -> Buffer<T, CUDA> {
        // generic CUDA kernel
        let src = format!(
            r#"extern "C" __global__ void add({datatype}* lhs, {datatype}* rhs, {datatype}* out, int numElements)
                {{
                    int idx = blockDim.x * blockIdx.x + threadIdx.x;
                    if (idx < numElements) {{
                        out[idx] = lhs[idx] + rhs[idx];
                    }}
                    
                }}
        "#,
            datatype = T::as_c_type_str()
        );

        let len = std::cmp::min(lhs.len, rhs.len);
        let out = Cache::get::<T, CUDA>(self, len, (lhs.node.idx, rhs.node.idx));

        // The kernel is compiled once with nvrtc and is cached too.
        // The arguments are specified with a vector of buffers and/or numbers.
        launch_kernel1d(len, self, &src, "add", &[lhs, rhs, &out, &len]).unwrap();
        out
    }
}

pub trait AddOp<'a, T, D> {
    fn add(&self, rhs: &Buffer<'a, T, D>) -> Buffer<'a, T, D>;
}

impl<'a, T: CDatatype, D: AddBuf<T>> AddOp<'a, T, D> for Buffer<'a, T, D> {
    #[inline]
    fn add(&self, rhs: &Buffer<'a, T, D>) -> Buffer<'a, T, D> {
        self.device().add(self, rhs)
    }
}

#[allow(dead_code)]
pub struct OwnStruct<'a, T, D> {
    buf: Buffer<'a, T, D>,
}

impl<'a, T, D> OwnStruct<'a, T, D> {
    #[allow(dead_code)]
    // consider using operator overloading for your own type
    #[inline]
    fn add(&self, rhs: &OwnStruct<T, D>) -> Buffer<T, D>
    where
        T: CDatatype,
        D: AddBuf<T>
    {
        self.buf.device().add(&self.buf, &rhs.buf)
        //get_device!(self.buf.device, AddBuf<T>).add(&self.buf, &rhs.buf)
    }

    // general context
    /*#[inline]
    fn operation(&self, rhs: &OwnStruct<T>, other_arg: &T) -> OwnStruct<T> {
        get_device!(self.buf.device, OperationTrait<T>).operation(self, rhs, other_arg)
    }*/

    // ...
}

fn main() -> custos::Result<()> {
    let cpu = CPU::new();

    let lhs = Buffer::from((&cpu, [1, 3, 5, 3, 2, 6]));
    let rhs = Buffer::from((&cpu, [-1, -12, -6, 3, 2, -1]));

    let out = cpu.add(&lhs, &rhs);
    assert_eq!(out.read(), vec![0, -9, -1, 6, 4, 5]); // to read a CPU Buffer, you can also call .as_slice() on it.

    // without specifying a device
    let out = lhs.add(&rhs);
    assert_eq!(out.read(), vec![0, -9, -1, 6, 4, 5]);

    #[cfg(feature = "opencl")] // deactivate this block if the feature is disabled
    {
        let cl_device = OpenCL::new(0)?;

        let lhs = Buffer::from((&cl_device, [1, 2, 3, 4, 5, 6]));
        let rhs = Buffer::from((&cl_device, [6, 5, 4, 3, 2, 1]));

        let out = cl_device.add(&lhs, &rhs);
        assert_eq!(out.read(), &[7, 7, 7, 7, 7, 7]);
    }

    #[cfg(feature = "cuda")]
    {
        let cuda_device = CUDA::new(0)?;

        let lhs = Buffer::from((&cuda_device, [1., 2., 3., 4., 5., 6.]));
        let rhs = Buffer::from((&cuda_device, [6., 5., 4., 3., 2., 1.]));

        let out = cuda_device.add(&lhs, &rhs);
        assert_eq!(out.read(), &[7., 7., 7., 7., 7., 7.]);
    }

    Ok(())
}<|MERGE_RESOLUTION|>--- conflicted
+++ resolved
@@ -16,12 +16,8 @@
 // Host CPU implementation
 impl<T> AddBuf<T> for CPU
 where
-<<<<<<< HEAD
-    T: Copy + std::ops::Add<Output = T>,
-=======
     T: Copy + std::ops::Add<Output = T>, // you can use the custos::Number trait.
                                          // This trait is implemented for all number types (usize, i16, f32, ...)
->>>>>>> 1d5c2859
 {
     // you can use the custos::Number trait. This trait is implemented for all number types (usize, i16, f32, ...)
     fn add(&self, lhs: &Buffer<T, CPU>, rhs: &Buffer<T, CPU>) -> Buffer<T, CPU> {
