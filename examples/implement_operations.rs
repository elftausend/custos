use custos::prelude::*;

/// `AddBuf` will be implemented for all compute devices.<br>
/// Because of `S: Shape`, this trait can be implemented for [`Stack`], which uses fixed size stack allocated arrays.<br>
/// Adding a `D: Device = Self` makes it possible to invoke operations with a `CPU` on, for example, `OpenCL` `Buffer`s (if the device uses unified memory), and `Stack` `Buffer`s.
pub trait AddBuf<T, S: Shape = (), D: Device = Self>: Sized + Device {
    /// This operation perfoms element-wise addition.
    fn add(&self, lhs: &Buffer<T, D, S>, rhs: &Buffer<T, D, S>) -> Buffer<T, Self, S>;
    // ... you can add more operations if you want to do that.
}


// Host CPU implementation
#[cfg(feature="cpu")]
impl<T, S: Shape, D: MainMemory> AddBuf<T, S, D> for CPU
where
    T: Copy + std::ops::Add<Output = T>, // you can use the custos::Number trait.
                                         // This trait is implemented for all number types (usize, i16, f32, ...)
{
    fn add(&self, lhs: &Buffer<T, D, S>, rhs: &Buffer<T, D, S>) -> Buffer<T, Self, S> {
        let len = std::cmp::min(lhs.len(), rhs.len());

        // this returns a previously allocated buffer.
        // You can deactivate the caching behaviour by adding the "realloc" feature
        // to the custos feature list in the Cargo.toml.
        let mut out = self.retrieve(len);
        //or: let mut out = Cache::get(self, len, [lhs, rhs]);

        // By default, the Buffer dereferences to a slice.
        // Therefore, standard indexing can be used.
        // You can pass a CPU Buffer to a function that takes a slice as a parameter, too.
        // However, the Buffer must be created via a CPU.
        for i in 0..len {
            out[i] = lhs[i] + rhs[i];
        }
        out
    }
}

// the attribute macro `#[impl_stack]` from the crate `custos-macro`
// can be placed on top of the CPU implementation to automatically
// generate a Stack implementation.
#[cfg(feature = "stack")]
impl<T, S: Shape, D: MainMemory> AddBuf<T, S, D> for Stack
where
    T: Copy + Default + std::ops::Add<Output = T>,
{
<<<<<<< HEAD
    fn add(&self, lhs: &Buffer<T, D, S>, rhs: &Buffer<T, D, S>) -> Buffer<T, Self, S> {
        let mut out = self.retrieve(S::LEN, [lhs, rhs]); // this works as well and in this case (Stack), does exactly the same as the line above.
=======
    fn add(&self, lhs: &Buffer<T, Self, S>, rhs: &Buffer<T, Self, S>) -> Buffer<T, Self, S> {
        let mut out = self.retrieve(S::LEN); // this works as well and in this case (Stack), does exactly the same as the line above.
>>>>>>> c8834cdb

        for i in 0..S::LEN {
            out[i] = lhs[i] + rhs[i];
        }

        out
    }
}

#[cfg(feature = "opencl")]
// OpenCL implementation
impl<T> AddBuf<T> for OpenCL
where
    T: CDatatype, // the custos::CDatatype trait is used to
                  // get the OpenCL C type string for creating generic OpenCL kernels.
{
    fn add(&self, lhs: &CLBuffer<T>, rhs: &CLBuffer<T>) -> CLBuffer<T> {
        // CLBuffer<T> is the same as Buffer<T, OpenCL>
        // generic OpenCL kernel
        let src = format!("
            __kernel void add(__global const {datatype}* lhs, __global const {datatype}* rhs, __global {datatype}* out) 
            {{
                size_t id = get_global_id(0);
                out[id] = lhs[id] + rhs[id];
            }}
        ", datatype=T::as_c_type_str());

        let len = std::cmp::min(lhs.len(), rhs.len());
        let out = self.retrieve::<T, ()>(len);

        // In the background, the kernel is compiled once. After that, it will be reused for every iteration.
        // The cached kernels are released (or freed) when the underlying CLDevice is dropped.
        // The arguments are specified with a slice of buffers and/or numbers.
        enqueue_kernel(self, &src, [len, 0, 0], None, &[&lhs, &rhs, &out]).unwrap();
        out
    }
}

#[cfg(feature = "cuda")]
// CUDA Implementation
impl<T: CDatatype> AddBuf<T> for CUDA {
    fn add(&self, lhs: &CUBuffer<T>, rhs: &CUBuffer<T>) -> CUBuffer<T> {
        // CUBuffer<T> is the same as Buffer<T, CUDA>
        // generic CUDA kernel
        let src = format!(
            r#"extern "C" __global__ void add({datatype}* lhs, {datatype}* rhs, {datatype}* out, int numElements)
                {{
                    int idx = blockDim.x * blockIdx.x + threadIdx.x;
                    if (idx < numElements) {{
                        out[idx] = lhs[idx] + rhs[idx];
                    }}
                    
                }}
        "#,
            datatype = T::as_c_type_str()
        );

        let len = std::cmp::min(lhs.len(), rhs.len());
        let out = self.retrieve::<T, ()>(len, (lhs, rhs));
        //or: let out = Cache::get::<T, CUDA, 0>(self, len, (lhs, rhs));

        // The kernel is compiled once with nvrtc and is cached too.
        // The arguments are specified with a vector of buffers and/or numbers.
        launch_kernel1d(len, self, &src, "add", &[lhs, rhs, &out, &len]).unwrap();
        out
    }
}

/// WGPU implementation
#[cfg(feature="wgpu")]
impl<T> AddBuf<T> for WGPU {
    fn add(&self, lhs: &Buffer<T, Self>, rhs: &Buffer<T, Self>) -> Buffer<T, Self> {
        let src = format!(
            "@group(0)
            @binding(0)
            var<storage, read_write> a: array<{datatype}>;
            
            @group(0)
            @binding(1)
            var<storage, read_write> b: array<{datatype}>;
    
            @group(0)
            @binding(2)
            var<storage, read_write> out: array<{datatype}>;
            
            
            @compute
            @workgroup_size(1)
            fn main(@builtin(global_invocation_id) global_id: vec3<u32>) {{
                out[global_id.x] = a[global_id.x] + b[global_id.x];
            }}
            ",
            datatype = std::any::type_name::<T>()
        );
    
        let mut out = self.retrieve(lhs.len(), (lhs, rhs));
        launch_shader(self, &src, [lhs.len() as u32, 1, 1], &[lhs, rhs, &mut out]);
        out
    }
}

pub trait AddOp<'a, T, D: Device> {
    fn add(&self, rhs: &Buffer<'a, T, D>) -> Buffer<'a, T, D>;
}

impl<'a, T: CDatatype, D: AddBuf<T>> AddOp<'a, T, D> for Buffer<'a, T, D> {
    #[inline]
    fn add(&self, rhs: &Buffer<'a, T, D>) -> Buffer<'a, T, D> {
        self.device().add(self, rhs)
    }
}

#[allow(dead_code)]
pub struct OwnStruct<'a, T, D: Device> {
    buf: Buffer<'a, T, D>,
}

impl<'a, T, D: Device> OwnStruct<'a, T, D> {
    #[allow(dead_code)]
    // consider using operator overloading for your own type
    #[inline]
    fn add(&self, rhs: &OwnStruct<T, D>) -> Buffer<T, D>
    where
        T: CDatatype,
        D: AddBuf<T>,
    {
        self.buf.device().add(&self.buf, &rhs.buf)
        //get_device!(self.buf.device, AddBuf<T>).add(&self.buf, &rhs.buf)
    }

    // general context
    /*#[inline]
    fn operation(&self, rhs: &OwnStruct<T>, other_arg: &T) -> OwnStruct<T> {
        self.buf.device().operation(self, rhs, other_arg)
    }*/

    // ...
}

fn main() -> custos::Result<()> {

    #[cfg(feature="cpu")]
    {
        let cpu = CPU::new();

        let lhs = Buffer::from((&cpu, [1, 3, 5, 3, 2, 6]));
        let rhs = Buffer::from((&cpu, [-1, -12, -6, 3, 2, -1]));

        let out = cpu.add(&lhs, &rhs);
        assert_eq!(out.read(), vec![0, -9, -1, 6, 4, 5]); // to read a CPU Buffer, you can also call .as_slice() on it.

        // without specifying a device
        let out = lhs.add(&rhs);
        assert_eq!(out.read(), vec![0, -9, -1, 6, 4, 5]);

    }

    #[cfg(feature = "opencl")] // deactivate this block if the feature is disabled
    {
        let cl_device = OpenCL::new(0)?;

        let lhs = Buffer::from((&cl_device, [1, 2, 3, 4, 5, 6]));
        let rhs = Buffer::from((&cl_device, [6, 5, 4, 3, 2, 1]));

        let out = cl_device.add(&lhs, &rhs);
        assert_eq!(out.read(), &[7, 7, 7, 7, 7, 7]);
    }

    #[cfg(feature = "cuda")]
    {
        let cuda_device = CUDA::new(0)?;

        let lhs = Buffer::from((&cuda_device, [1., 2., 3., 4., 5., 6.]));
        let rhs = Buffer::from((&cuda_device, [6., 5., 4., 3., 2., 1.]));

        let out = cuda_device.add(&lhs, &rhs);
        assert_eq!(out.read(), &[7., 7., 7., 7., 7., 7.]);
    }

    #[cfg(feature = "wgpu")]
    {
        let wgpu_device = WGPU::new(wgpu::Backends::all())?;

        let lhs = Buffer::from((&wgpu_device, [1f32, 2., 3., 4., 5., 6.]));
        let rhs = Buffer::from((&wgpu_device, [6., 5., 4., 3., 2., 1.]));

        let out = wgpu_device.add(&lhs, &rhs);
        assert_eq!(out.read(), &[7., 7., 7., 7., 7., 7.]);
    }

    Ok(())
}<|MERGE_RESOLUTION|>--- conflicted
+++ resolved
@@ -45,13 +45,8 @@
 where
     T: Copy + Default + std::ops::Add<Output = T>,
 {
-<<<<<<< HEAD
     fn add(&self, lhs: &Buffer<T, D, S>, rhs: &Buffer<T, D, S>) -> Buffer<T, Self, S> {
-        let mut out = self.retrieve(S::LEN, [lhs, rhs]); // this works as well and in this case (Stack), does exactly the same as the line above.
-=======
-    fn add(&self, lhs: &Buffer<T, Self, S>, rhs: &Buffer<T, Self, S>) -> Buffer<T, Self, S> {
         let mut out = self.retrieve(S::LEN); // this works as well and in this case (Stack), does exactly the same as the line above.
->>>>>>> c8834cdb
 
         for i in 0..S::LEN {
             out[i] = lhs[i] + rhs[i];
